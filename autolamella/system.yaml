--- conflicted
+++ resolved
@@ -21,15 +21,10 @@
   stage:
     rotation_flat_to_electron: 49 # degrees
     rotation_flat_to_ion: 229 # degrees
-<<<<<<< HEAD
     tilt_flat_to_electron: 0 # degrees 
     tilt_flat_to_ion: 55 # degrees
     pre_tilt: 0
-=======
-    tilt_flat_to_electron: 35 # degrees (pre-tilt)
-    tilt_flat_to_ion: 52 # degrees
-    pre_tilt: 35
->>>>>>> 85e016b6
+
     needle_stage_height_limit: 3.7e-3
 # user config settings
 user:
