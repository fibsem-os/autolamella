<?xml version="1.0" encoding="UTF-8"?>
<ui version="4.0">
 <class>MainWindow</class>
 <widget class="QMainWindow" name="MainWindow">
  <property name="geometry">
   <rect>
    <x>0</x>
    <y>0</y>
    <width>920</width>
    <height>989</height>
   </rect>
  </property>
  <property name="windowTitle">
   <string>MainWindow</string>
  </property>
  <property name="windowOpacity">
   <double>1.000000000000000</double>
  </property>
  <property name="autoFillBackground">
   <bool>true</bool>
  </property>
  <property name="styleSheet">
   <string notr="true"/>
  </property>
  <widget class="QWidget" name="centralwidget">
   <widget class="QWidget" name="verticalLayoutWidget_2">
    <property name="geometry">
     <rect>
      <x>0</x>
      <y>640</y>
      <width>441</width>
      <height>131</height>
     </rect>
    </property>
    <layout class="QVBoxLayout" name="verticalLayout_2">
     <item>
      <widget class="QLabel" name="label_3">
       <property name="font">
        <font>
         <pointsize>12</pointsize>
         <weight>75</weight>
         <bold>true</bold>
        </font>
       </property>
       <property name="text">
        <string>Console Log</string>
       </property>
      </widget>
     </item>
     <item>
      <widget class="QPlainTextEdit" name="log_txt">
       <property name="verticalScrollBarPolicy">
        <enum>Qt::ScrollBarAsNeeded</enum>
       </property>
       <property name="horizontalScrollBarPolicy">
        <enum>Qt::ScrollBarAlwaysOff</enum>
       </property>
      </widget>
     </item>
    </layout>
   </widget>
   <widget class="QTabWidget" name="tabWidget">
    <property name="geometry">
     <rect>
      <x>0</x>
      <y>0</y>
      <width>441</width>
      <height>641</height>
     </rect>
    </property>
    <property name="currentIndex">
     <number>0</number>
    </property>
    <widget class="QWidget" name="tab">
     <attribute name="title">
      <string>General</string>
     </attribute>
     <widget class="QWidget" name="gridLayoutWidget_2">
      <property name="geometry">
       <rect>
        <x>0</x>
        <y>10</y>
        <width>421</width>
        <height>69</height>
       </rect>
      </property>
      <layout class="QGridLayout" name="gridLayout_2">
       <item row="1" column="1" colspan="2">
        <widget class="QLabel" name="protocol_txt">
         <property name="text">
          <string>PLEASE CREATE OR LOAD AN EXPERIMENT</string>
         </property>
        </widget>
       </item>
       <item row="1" column="0">
        <widget class="QLabel" name="label_8">
         <property name="text">
          <string>Protocol Name</string>
         </property>
        </widget>
       </item>
       <item row="0" column="0">
        <widget class="QLabel" name="label_11">
         <property name="font">
          <font>
           <pointsize>12</pointsize>
           <weight>75</weight>
           <bold>true</bold>
          </font>
         </property>
         <property name="text">
          <string>Autolamella</string>
         </property>
         <property name="alignment">
          <set>Qt::AlignLeading|Qt::AlignLeft|Qt::AlignVCenter</set>
         </property>
        </widget>
       </item>
      </layout>
     </widget>
     <widget class="QTabWidget" name="tabWidget_2">
      <property name="geometry">
       <rect>
        <x>0</x>
<<<<<<< HEAD
        <y>74</y>
        <width>417</width>
        <height>344</height>
       </rect>
      </property>
      <layout class="QGridLayout" name="gridLayout">
       <item row="6" column="0" colspan="2">
        <widget class="QPushButton" name="add_button">
         <property name="text">
          <string>Add Lamella</string>
         </property>
        </widget>
       </item>
       <item row="4" column="1">
        <widget class="QCheckBox" name="microexpansionCheckBox">
         <property name="text">
          <string>Microexpansion Joints</string>
         </property>
        </widget>
       </item>
       <item row="10" column="0">
        <widget class="QLabel" name="label_4">
         <property name="font">
          <font>
           <weight>75</weight>
           <bold>true</bold>
          </font>
         </property>
         <property name="text">
          <string>Current Lamella</string>
         </property>
        </widget>
       </item>
       <item row="4" column="0">
        <widget class="QCheckBox" name="show_lamella">
         <property name="text">
          <string>Show Lamella Pattern</string>
         </property>
         <property name="checked">
          <bool>false</bool>
         </property>
         <property name="tristate">
          <bool>false</bool>
         </property>
        </widget>
       </item>
       <item row="5" column="0" colspan="2">
        <spacer name="horizontalSpacer_2">
         <property name="orientation">
          <enum>Qt::Horizontal</enum>
         </property>
         <property name="sizeHint" stdset="0">
          <size>
           <width>40</width>
           <height>20</height>
          </size>
         </property>
        </spacer>
       </item>
       <item row="15" column="0" colspan="2">
        <widget class="QPushButton" name="remill_fiducial">
         <property name="text">
          <string>Remill fiducial</string>
         </property>
        </widget>
       </item>
       <item row="12" column="1">
        <widget class="QPushButton" name="move_fiducial_button">
         <property name="text">
          <string>Move fiducial</string>
         </property>
        </widget>
       </item>
       <item row="13" column="0" colspan="2">
        <widget class="QPushButton" name="save_button">
         <property name="text">
          <string>Save current lamella</string>
         </property>
        </widget>
       </item>
       <item row="10" column="1">
        <widget class="QSpinBox" name="lamella_index">
         <property name="minimum">
          <number>0</number>
         </property>
        </widget>
       </item>
       <item row="12" column="0">
        <widget class="QPushButton" name="move_lamella_button">
         <property name="text">
          <string>Move lamella</string>
         </property>
        </widget>
       </item>
       <item row="11" column="0" colspan="2">
        <widget class="QPushButton" name="go_to_lamella">
         <property name="text">
          <string>Go to position</string>
         </property>
        </widget>
       </item>
       <item row="14" column="0" colspan="2">
        <widget class="QLabel" name="lamella_count_txt">
         <property name="font">
          <font>
           <weight>75</weight>
           <bold>true</bold>
          </font>
         </property>
         <property name="text">
          <string>Out of: 0 lamellas</string>
         </property>
         <property name="alignment">
          <set>Qt::AlignCenter</set>
         </property>
        </widget>
       </item>
       <item row="16" column="0">
        <spacer name="horizontalSpacer">
         <property name="orientation">
          <enum>Qt::Horizontal</enum>
         </property>
         <property name="sizeHint" stdset="0">
          <size>
           <width>40</width>
           <height>20</height>
          </size>
         </property>
        </spacer>
       </item>
       <item row="18" column="0" colspan="2">
        <widget class="QPushButton" name="run_button">
         <property name="font">
          <font>
           <weight>75</weight>
           <bold>true</bold>
          </font>
         </property>
         <property name="styleSheet">
          <string notr="true">background-color: darkGreen</string>
         </property>
         <property name="text">
          <string>Run Autolamella</string>
         </property>
        </widget>
       </item>
       <item row="3" column="0" colspan="2">
        <widget class="QLabel" name="label_7">
         <property name="font">
          <font>
           <pointsize>12</pointsize>
           <weight>75</weight>
           <bold>true</bold>
          </font>
         </property>
         <property name="text">
          <string>Setup</string>
         </property>
        </widget>
       </item>
       <item row="7" column="0" colspan="2">
        <widget class="QPushButton" name="remove_button">
         <property name="text">
          <string>Remove Lamella</string>
         </property>
        </widget>
       </item>
      </layout>
=======
        <y>80</y>
        <width>431</width>
        <height>511</height>
       </rect>
      </property>
      <property name="currentIndex">
       <number>1</number>
      </property>
      <widget class="QWidget" name="tab_3">
       <attribute name="title">
        <string>Experiment</string>
       </attribute>
       <widget class="QWidget" name="gridLayoutWidget">
        <property name="geometry">
         <rect>
          <x>0</x>
          <y>0</y>
          <width>417</width>
          <height>341</height>
         </rect>
        </property>
        <layout class="QGridLayout" name="gridLayout">
         <item row="4" column="1">
          <widget class="QCheckBox" name="microexpansionCheckBox">
           <property name="text">
            <string>Microexpansion Joints</string>
           </property>
          </widget>
         </item>
         <item row="15" column="0">
          <spacer name="horizontalSpacer">
           <property name="orientation">
            <enum>Qt::Horizontal</enum>
           </property>
           <property name="sizeHint" stdset="0">
            <size>
             <width>40</width>
             <height>20</height>
            </size>
           </property>
          </spacer>
         </item>
         <item row="9" column="0">
          <widget class="QLabel" name="label_4">
           <property name="font">
            <font>
             <weight>75</weight>
             <bold>true</bold>
            </font>
           </property>
           <property name="text">
            <string>Current Lamella</string>
           </property>
          </widget>
         </item>
         <item row="13" column="0" colspan="2">
          <widget class="QLabel" name="lamella_count_txt">
           <property name="font">
            <font>
             <weight>75</weight>
             <bold>true</bold>
            </font>
           </property>
           <property name="text">
            <string>Out of: 0 lamellas</string>
           </property>
           <property name="alignment">
            <set>Qt::AlignCenter</set>
           </property>
          </widget>
         </item>
         <item row="14" column="0" colspan="2">
          <widget class="QPushButton" name="remill_fiducial">
           <property name="text">
            <string>Remill fiducial</string>
           </property>
          </widget>
         </item>
         <item row="4" column="0">
          <widget class="QCheckBox" name="show_lamella">
           <property name="text">
            <string>Show Lamella Pattern</string>
           </property>
           <property name="checked">
            <bool>false</bool>
           </property>
           <property name="tristate">
            <bool>false</bool>
           </property>
          </widget>
         </item>
         <item row="9" column="1">
          <widget class="QSpinBox" name="lamella_index">
           <property name="minimum">
            <number>0</number>
           </property>
          </widget>
         </item>
         <item row="11" column="1">
          <widget class="QPushButton" name="move_fiducial_button">
           <property name="text">
            <string>Move fiducial</string>
           </property>
          </widget>
         </item>
         <item row="6" column="0" colspan="2">
          <widget class="QPushButton" name="add_button">
           <property name="text">
            <string>Add Lamella</string>
           </property>
          </widget>
         </item>
         <item row="11" column="0">
          <widget class="QPushButton" name="move_lamella_button">
           <property name="text">
            <string>Move lamella</string>
           </property>
          </widget>
         </item>
         <item row="10" column="0" colspan="2">
          <widget class="QPushButton" name="go_to_lamella">
           <property name="text">
            <string>Go to position</string>
           </property>
          </widget>
         </item>
         <item row="17" column="0" colspan="2">
          <widget class="QPushButton" name="run_button">
           <property name="font">
            <font>
             <weight>75</weight>
             <bold>true</bold>
            </font>
           </property>
           <property name="styleSheet">
            <string notr="true">background-color: darkGreen</string>
           </property>
           <property name="text">
            <string>Run Autolamella</string>
           </property>
          </widget>
         </item>
         <item row="5" column="0" colspan="2">
          <spacer name="horizontalSpacer_2">
           <property name="orientation">
            <enum>Qt::Horizontal</enum>
           </property>
           <property name="sizeHint" stdset="0">
            <size>
             <width>40</width>
             <height>20</height>
            </size>
           </property>
          </spacer>
         </item>
         <item row="12" column="0" colspan="2">
          <widget class="QPushButton" name="save_button">
           <property name="text">
            <string>Save current lamella</string>
           </property>
          </widget>
         </item>
         <item row="3" column="0" colspan="2">
          <widget class="QLabel" name="label_7">
           <property name="font">
            <font>
             <pointsize>12</pointsize>
             <weight>75</weight>
             <bold>true</bold>
            </font>
           </property>
           <property name="text">
            <string>Setup</string>
           </property>
          </widget>
         </item>
        </layout>
       </widget>
      </widget>
      <widget class="QWidget" name="tab_4">
       <attribute name="title">
        <string>Microscope Setup</string>
       </attribute>
       <widget class="QWidget" name="gridLayoutWidget_5">
        <property name="geometry">
         <rect>
          <x>0</x>
          <y>0</y>
          <width>421</width>
          <height>471</height>
         </rect>
        </property>
        <layout class="QGridLayout" name="gridLayout_system"/>
       </widget>
      </widget>
>>>>>>> 6b47b251
     </widget>
    </widget>
    <widget class="QWidget" name="instructions_tab">
     <attribute name="title">
      <string>Instructions</string>
     </attribute>
     <widget class="QWidget" name="verticalLayoutWidget">
      <property name="geometry">
       <rect>
        <x>10</x>
        <y>20</y>
        <width>421</width>
        <height>271</height>
       </rect>
      </property>
      <layout class="QVBoxLayout" name="verticalLayout">
       <item>
        <widget class="QLabel" name="label">
         <property name="font">
          <font>
           <pointsize>12</pointsize>
           <weight>75</weight>
           <bold>true</bold>
           <underline>true</underline>
          </font>
         </property>
         <property name="text">
          <string>Autolamella instructions:</string>
         </property>
        </widget>
       </item>
       <item>
        <widget class="QLabel" name="label_2">
         <property name="font">
          <font>
           <pointsize>10</pointsize>
          </font>
         </property>
         <property name="text">
          <string>1. Create experiment (file menu) </string>
         </property>
        </widget>
       </item>
       <item>
        <widget class="QLabel" name="label_17">
         <property name="font">
          <font>
           <pointsize>10</pointsize>
          </font>
         </property>
         <property name="text">
          <string>2. Take images </string>
         </property>
        </widget>
       </item>
       <item>
        <widget class="QLabel" name="label_6">
         <property name="font">
          <font>
           <pointsize>10</pointsize>
          </font>
         </property>
         <property name="text">
          <string>3. Modify proocol if needed</string>
         </property>
        </widget>
       </item>
       <item>
        <widget class="QLabel" name="label_12">
         <property name="font">
          <font>
           <pointsize>10</pointsize>
          </font>
         </property>
         <property name="text">
          <string>4. Add lamella</string>
         </property>
        </widget>
       </item>
       <item>
        <widget class="QLabel" name="label_13">
         <property name="font">
          <font>
           <pointsize>10</pointsize>
          </font>
         </property>
         <property name="text">
          <string>5. Move to region of interest on the sample</string>
         </property>
        </widget>
       </item>
       <item>
        <widget class="QLabel" name="label_14">
         <property name="font">
          <font>
           <pointsize>10</pointsize>
          </font>
         </property>
         <property name="text">
          <string>6. Adjust lamella and fiducial positions</string>
         </property>
        </widget>
       </item>
       <item>
        <widget class="QLabel" name="label_18">
         <property name="font">
          <font>
           <pointsize>10</pointsize>
          </font>
         </property>
         <property name="text">
          <string>7. Save lamella</string>
         </property>
        </widget>
       </item>
       <item>
        <widget class="QLabel" name="label_19">
         <property name="font">
          <font>
           <pointsize>10</pointsize>
          </font>
         </property>
         <property name="text">
          <string>8. Check fiducial milling</string>
         </property>
        </widget>
       </item>
       <item>
        <widget class="QLabel" name="label_15">
         <property name="font">
          <font>
           <pointsize>10</pointsize>
          </font>
         </property>
         <property name="text">
          <string>9. Repeat 3-8 as needed</string>
         </property>
        </widget>
       </item>
       <item>
        <widget class="QLabel" name="label_16">
         <property name="font">
          <font>
           <pointsize>10</pointsize>
          </font>
         </property>
         <property name="text">
          <string>10. Run autolamella</string>
         </property>
        </widget>
       </item>
      </layout>
     </widget>
    </widget>
    <widget class="QWidget" name="tab_2">
     <attribute name="title">
      <string>Protocol</string>
     </attribute>
     <widget class="QWidget" name="formLayoutWidget">
      <property name="geometry">
       <rect>
        <x>0</x>
        <y>-10</y>
        <width>431</width>
        <height>611</height>
       </rect>
      </property>
      <layout class="QFormLayout" name="formLayout">
       <item row="0" column="0">
        <widget class="QLabel" name="stageRotationLabel">
         <property name="text">
          <string/>
         </property>
        </widget>
       </item>
       <item row="1" column="0">
        <widget class="QLabel" name="beamShiftAttemptsLabel">
         <property name="text">
          <string>Beam shift attempts</string>
         </property>
        </widget>
       </item>
       <item row="1" column="1">
        <widget class="QDoubleSpinBox" name="beamshift_attempts"/>
       </item>
       <item row="2" column="0">
        <widget class="QLabel" name="scanDirectionLabel">
         <property name="text">
          <string>Scan Direction</string>
         </property>
        </widget>
       </item>
       <item row="2" column="1">
        <widget class="QComboBox" name="scanDirectionComboBox"/>
       </item>
       <item row="3" column="0" colspan="2">
        <widget class="QLabel" name="label_5">
         <property name="font">
          <font>
           <weight>75</weight>
           <bold>true</bold>
          </font>
         </property>
         <property name="text">
          <string>Fiducial Parameters</string>
         </property>
        </widget>
       </item>
       <item row="4" column="0">
        <widget class="QLabel" name="lengthLabel">
         <property name="text">
          <string>Length (µm)</string>
         </property>
        </widget>
       </item>
       <item row="4" column="1">
        <widget class="QDoubleSpinBox" name="fiducial_length">
         <property name="maximum">
          <double>1000.000000000000000</double>
         </property>
        </widget>
       </item>
       <item row="5" column="0">
        <widget class="QLabel" name="widthLabel">
         <property name="text">
          <string>Width (µm)</string>
         </property>
        </widget>
       </item>
       <item row="5" column="1">
        <widget class="QDoubleSpinBox" name="width_fiducial">
         <property name="maximum">
          <double>1000.000000000000000</double>
         </property>
        </widget>
       </item>
       <item row="6" column="0">
        <widget class="QLabel" name="depthLabel">
         <property name="text">
          <string>Depth (µm)</string>
         </property>
        </widget>
       </item>
       <item row="6" column="1">
        <widget class="QDoubleSpinBox" name="depth_fiducial">
         <property name="maximum">
          <double>1000.000000000000000</double>
         </property>
        </widget>
       </item>
       <item row="7" column="0">
        <widget class="QLabel" name="millingCurrentLabel">
         <property name="text">
          <string>Milling current (nA)</string>
         </property>
        </widget>
       </item>
       <item row="7" column="1">
        <widget class="QDoubleSpinBox" name="current_fiducial">
         <property name="maximum">
          <double>1000.000000000000000</double>
         </property>
        </widget>
       </item>
       <item row="8" column="0">
        <widget class="QLabel" name="presetLabel_2">
         <property name="text">
          <string>Preset</string>
         </property>
        </widget>
       </item>
       <item row="8" column="1">
        <widget class="QComboBox" name="presetComboBox_fiducial"/>
       </item>
       <item row="9" column="0" colspan="2">
        <widget class="QLabel" name="label_9">
         <property name="font">
          <font>
           <weight>75</weight>
           <bold>true</bold>
          </font>
         </property>
         <property name="text">
          <string>Lamella Parameters </string>
         </property>
        </widget>
       </item>
       <item row="10" column="0">
        <widget class="QLabel" name="stageLabel">
         <property name="text">
          <string>Stage</string>
         </property>
        </widget>
       </item>
       <item row="10" column="1">
        <widget class="QComboBox" name="stage_lamella">
         <item>
          <property name="text">
           <string>1. Rough Cut</string>
          </property>
         </item>
         <item>
          <property name="text">
           <string>2. Regular Cut</string>
          </property>
         </item>
         <item>
          <property name="text">
           <string>3. Polishing Cut</string>
          </property>
         </item>
        </widget>
       </item>
       <item row="11" column="0">
        <widget class="QLabel" name="widthLabel_2">
         <property name="text">
          <string>Lamella width (µm)</string>
         </property>
        </widget>
       </item>
       <item row="11" column="1">
        <widget class="QDoubleSpinBox" name="lamella_width">
         <property name="maximum">
          <double>1000.000000000000000</double>
         </property>
        </widget>
       </item>
       <item row="12" column="0">
        <widget class="QLabel" name="heightLabel">
         <property name="text">
          <string>Lamella height (µm)</string>
         </property>
        </widget>
       </item>
       <item row="12" column="1">
        <widget class="QDoubleSpinBox" name="lamella_height">
         <property name="maximum">
          <double>1000.000000000000000</double>
         </property>
        </widget>
       </item>
       <item row="13" column="0">
        <widget class="QLabel" name="trenchHeightLabel">
         <property name="text">
          <string>Trench height (µm)</string>
         </property>
        </widget>
       </item>
       <item row="13" column="1">
        <widget class="QDoubleSpinBox" name="trench_height">
         <property name="maximum">
          <double>1000.000000000000000</double>
         </property>
        </widget>
       </item>
       <item row="14" column="0">
        <widget class="QLabel" name="millingDepthLabel">
         <property name="text">
          <string>Milling depth (µm)</string>
         </property>
        </widget>
       </item>
       <item row="14" column="1">
        <widget class="QDoubleSpinBox" name="depth_trench">
         <property name="maximum">
          <double>1000.000000000000000</double>
         </property>
        </widget>
       </item>
       <item row="15" column="0">
        <widget class="QLabel" name="offsetLabel">
         <property name="text">
          <string>Offset (µm)</string>
         </property>
        </widget>
       </item>
       <item row="15" column="1">
        <widget class="QDoubleSpinBox" name="offset"/>
       </item>
       <item row="16" column="0">
        <widget class="QLabel" name="sizeRatioLabel">
         <property name="text">
          <string>Size ratio</string>
         </property>
        </widget>
       </item>
       <item row="16" column="1">
        <widget class="QDoubleSpinBox" name="size_ratio"/>
       </item>
       <item row="17" column="0">
        <widget class="QLabel" name="millingCurrentLabel_2">
         <property name="text">
          <string>Milling current (nA)</string>
         </property>
        </widget>
       </item>
       <item row="17" column="1">
        <widget class="QDoubleSpinBox" name="current_lamella">
         <property name="maximum">
          <double>1000.000000000000000</double>
         </property>
        </widget>
       </item>
       <item row="18" column="0">
        <widget class="QLabel" name="presetLabel">
         <property name="text">
          <string>Preset</string>
         </property>
        </widget>
       </item>
       <item row="18" column="1">
        <widget class="QComboBox" name="presetComboBox"/>
       </item>
       <item row="19" column="0" colspan="2">
        <widget class="QLabel" name="label_10">
         <property name="font">
          <font>
           <weight>75</weight>
           <bold>true</bold>
          </font>
         </property>
         <property name="text">
          <string>Microexpansion Joints Parameters</string>
         </property>
        </widget>
       </item>
       <item row="20" column="0">
        <widget class="QLabel" name="widthLabel_3">
         <property name="text">
          <string>Width (µm)</string>
         </property>
        </widget>
       </item>
       <item row="20" column="1">
        <widget class="QDoubleSpinBox" name="micro_exp_width">
         <property name="maximum">
          <double>1000.000000000000000</double>
         </property>
        </widget>
       </item>
       <item row="21" column="0">
        <widget class="QLabel" name="heightLabel_2">
         <property name="text">
          <string>Height (µm)</string>
         </property>
        </widget>
       </item>
       <item row="21" column="1">
        <widget class="QDoubleSpinBox" name="micro_exp_height">
         <property name="maximum">
          <double>1000.000000000000000</double>
         </property>
        </widget>
       </item>
       <item row="22" column="0">
        <widget class="QLabel" name="distanceLabel">
         <property name="text">
          <string>Distance (µm)</string>
         </property>
        </widget>
       </item>
       <item row="22" column="1">
        <widget class="QDoubleSpinBox" name="micro_exp_distance">
         <property name="maximum">
          <double>10000.000000000000000</double>
         </property>
        </widget>
       </item>
       <item row="23" column="1">
        <widget class="QPushButton" name="export_protocol">
         <property name="text">
          <string>Save protocol to file</string>
         </property>
        </widget>
       </item>
      </layout>
     </widget>
    </widget>
    <widget class="QWidget" name="tab_imaging">
     <attribute name="title">
      <string>Imaging</string>
     </attribute>
     <widget class="QWidget" name="gridLayoutWidget_3">
      <property name="geometry">
       <rect>
        <x>0</x>
        <y>0</y>
        <width>431</width>
        <height>611</height>
       </rect>
      </property>
      <layout class="QGridLayout" name="gridlayout_imaging"/>
     </widget>
    </widget>
    <widget class="QWidget" name="tab_movement">
     <attribute name="title">
      <string>Movement</string>
     </attribute>
     <widget class="QWidget" name="gridLayoutWidget_4">
      <property name="geometry">
       <rect>
        <x>0</x>
        <y>0</y>
        <width>431</width>
        <height>611</height>
       </rect>
      </property>
      <layout class="QGridLayout" name="gridlayout_movement"/>
     </widget>
    </widget>
   </widget>
  </widget>
  <widget class="QMenuBar" name="menubar">
   <property name="geometry">
    <rect>
     <x>0</x>
     <y>0</y>
     <width>920</width>
     <height>21</height>
    </rect>
   </property>
   <widget class="QMenu" name="menuAutoLamella">
    <property name="title">
     <string>File</string>
    </property>
    <addaction name="create_exp"/>
    <addaction name="load_exp"/>
    <addaction name="action_load_protocol"/>
   </widget>
   <widget class="QMenu" name="menuTools">
    <property name="title">
     <string>Tools</string>
    </property>
    <addaction name="platinum"/>
   </widget>
   <addaction name="menuAutoLamella"/>
   <addaction name="menuTools"/>
  </widget>
  <widget class="QStatusBar" name="statusbar"/>
  <action name="create_exp">
   <property name="text">
    <string>Create Experiment</string>
   </property>
  </action>
  <action name="load_exp">
   <property name="text">
    <string>Load Experiment</string>
   </property>
  </action>
  <action name="platinum">
   <property name="text">
    <string>Splutter Platinum</string>
   </property>
  </action>
  <action name="action_load_protocol">
   <property name="text">
    <string>Load Protocol</string>
   </property>
  </action>
 </widget>
 <resources/>
 <connections/>
</ui><|MERGE_RESOLUTION|>--- conflicted
+++ resolved
@@ -122,176 +122,6 @@
       <property name="geometry">
        <rect>
         <x>0</x>
-<<<<<<< HEAD
-        <y>74</y>
-        <width>417</width>
-        <height>344</height>
-       </rect>
-      </property>
-      <layout class="QGridLayout" name="gridLayout">
-       <item row="6" column="0" colspan="2">
-        <widget class="QPushButton" name="add_button">
-         <property name="text">
-          <string>Add Lamella</string>
-         </property>
-        </widget>
-       </item>
-       <item row="4" column="1">
-        <widget class="QCheckBox" name="microexpansionCheckBox">
-         <property name="text">
-          <string>Microexpansion Joints</string>
-         </property>
-        </widget>
-       </item>
-       <item row="10" column="0">
-        <widget class="QLabel" name="label_4">
-         <property name="font">
-          <font>
-           <weight>75</weight>
-           <bold>true</bold>
-          </font>
-         </property>
-         <property name="text">
-          <string>Current Lamella</string>
-         </property>
-        </widget>
-       </item>
-       <item row="4" column="0">
-        <widget class="QCheckBox" name="show_lamella">
-         <property name="text">
-          <string>Show Lamella Pattern</string>
-         </property>
-         <property name="checked">
-          <bool>false</bool>
-         </property>
-         <property name="tristate">
-          <bool>false</bool>
-         </property>
-        </widget>
-       </item>
-       <item row="5" column="0" colspan="2">
-        <spacer name="horizontalSpacer_2">
-         <property name="orientation">
-          <enum>Qt::Horizontal</enum>
-         </property>
-         <property name="sizeHint" stdset="0">
-          <size>
-           <width>40</width>
-           <height>20</height>
-          </size>
-         </property>
-        </spacer>
-       </item>
-       <item row="15" column="0" colspan="2">
-        <widget class="QPushButton" name="remill_fiducial">
-         <property name="text">
-          <string>Remill fiducial</string>
-         </property>
-        </widget>
-       </item>
-       <item row="12" column="1">
-        <widget class="QPushButton" name="move_fiducial_button">
-         <property name="text">
-          <string>Move fiducial</string>
-         </property>
-        </widget>
-       </item>
-       <item row="13" column="0" colspan="2">
-        <widget class="QPushButton" name="save_button">
-         <property name="text">
-          <string>Save current lamella</string>
-         </property>
-        </widget>
-       </item>
-       <item row="10" column="1">
-        <widget class="QSpinBox" name="lamella_index">
-         <property name="minimum">
-          <number>0</number>
-         </property>
-        </widget>
-       </item>
-       <item row="12" column="0">
-        <widget class="QPushButton" name="move_lamella_button">
-         <property name="text">
-          <string>Move lamella</string>
-         </property>
-        </widget>
-       </item>
-       <item row="11" column="0" colspan="2">
-        <widget class="QPushButton" name="go_to_lamella">
-         <property name="text">
-          <string>Go to position</string>
-         </property>
-        </widget>
-       </item>
-       <item row="14" column="0" colspan="2">
-        <widget class="QLabel" name="lamella_count_txt">
-         <property name="font">
-          <font>
-           <weight>75</weight>
-           <bold>true</bold>
-          </font>
-         </property>
-         <property name="text">
-          <string>Out of: 0 lamellas</string>
-         </property>
-         <property name="alignment">
-          <set>Qt::AlignCenter</set>
-         </property>
-        </widget>
-       </item>
-       <item row="16" column="0">
-        <spacer name="horizontalSpacer">
-         <property name="orientation">
-          <enum>Qt::Horizontal</enum>
-         </property>
-         <property name="sizeHint" stdset="0">
-          <size>
-           <width>40</width>
-           <height>20</height>
-          </size>
-         </property>
-        </spacer>
-       </item>
-       <item row="18" column="0" colspan="2">
-        <widget class="QPushButton" name="run_button">
-         <property name="font">
-          <font>
-           <weight>75</weight>
-           <bold>true</bold>
-          </font>
-         </property>
-         <property name="styleSheet">
-          <string notr="true">background-color: darkGreen</string>
-         </property>
-         <property name="text">
-          <string>Run Autolamella</string>
-         </property>
-        </widget>
-       </item>
-       <item row="3" column="0" colspan="2">
-        <widget class="QLabel" name="label_7">
-         <property name="font">
-          <font>
-           <pointsize>12</pointsize>
-           <weight>75</weight>
-           <bold>true</bold>
-          </font>
-         </property>
-         <property name="text">
-          <string>Setup</string>
-         </property>
-        </widget>
-       </item>
-       <item row="7" column="0" colspan="2">
-        <widget class="QPushButton" name="remove_button">
-         <property name="text">
-          <string>Remove Lamella</string>
-         </property>
-        </widget>
-       </item>
-      </layout>
-=======
         <y>80</y>
         <width>431</width>
         <height>511</height>
@@ -487,7 +317,6 @@
         <layout class="QGridLayout" name="gridLayout_system"/>
        </widget>
       </widget>
->>>>>>> 6b47b251
      </widget>
     </widget>
     <widget class="QWidget" name="instructions_tab">
