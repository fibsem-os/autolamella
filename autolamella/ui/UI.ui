<?xml version="1.0" encoding="UTF-8"?>
<ui version="4.0">
 <class>MainWindow</class>
 <widget class="QMainWindow" name="MainWindow">
  <property name="geometry">
   <rect>
    <x>0</x>
    <y>0</y>
    <width>920</width>
    <height>989</height>
   </rect>
  </property>
  <property name="baseSize">
   <size>
    <width>0</width>
    <height>100</height>
   </size>
  </property>
  <property name="windowTitle">
   <string>MainWindow</string>
  </property>
  <property name="windowOpacity">
   <double>1.000000000000000</double>
  </property>
  <property name="autoFillBackground">
   <bool>true</bool>
  </property>
  <property name="styleSheet">
   <string notr="true"/>
  </property>
  <property name="documentMode">
   <bool>false</bool>
  </property>
  <widget class="QWidget" name="centralwidget">
   <layout class="QFormLayout" name="formLayout_3">
    <item row="1" column="0" colspan="2">
     <widget class="QTabWidget" name="tabWidget_2">
      <property name="currentIndex">
       <number>1</number>
      </property>
      <widget class="QWidget" name="tab_3">
       <attribute name="title">
        <string>Log</string>
       </attribute>
       <layout class="QFormLayout" name="formLayout">
        <item row="0" column="0">
         <widget class="QLabel" name="label_3">
          <property name="font">
           <font>
            <pointsize>12</pointsize>
            <weight>75</weight>
            <bold>true</bold>
           </font>
          </property>
          <property name="text">
           <string>Console Log</string>
          </property>
         </widget>
        </item>
        <item row="1" column="0" colspan="2">
         <widget class="QPlainTextEdit" name="log_txt">
          <property name="verticalScrollBarPolicy">
           <enum>Qt::ScrollBarAsNeeded</enum>
          </property>
<<<<<<< HEAD
=======

>>>>>>> 66981e14
          <property name="horizontalScrollBarPolicy">
           <enum>Qt::ScrollBarAlwaysOff</enum>
          </property>
         </widget>
        </item>
       </layout>
      </widget>
      <widget class="QWidget" name="tab_5">
       <attribute name="title">
        <string>Instructions</string>
       </attribute>
       <widget class="QWidget" name="verticalLayoutWidget">
        <property name="geometry">
         <rect>
          <x>10</x>
          <y>0</y>
          <width>421</width>
          <height>261</height>
         </rect>
        </property>
        <layout class="QVBoxLayout" name="verticalLayout">
         <item>
          <widget class="QPlainTextEdit" name="instructions_textEdit">
           <property name="font">
            <font>
             <pointsize>10</pointsize>
            </font>
           </property>
           <property name="lineWidth">
            <number>2</number>
           </property>
           <property name="readOnly">
            <bool>true</bool>
           </property>
           <property name="plainText">
            <string>1. Create experiment (file menu) 
2. Take images 
3. Modify protocol if needed
4. Add lamella
5. Move to region of interest on the sample
6. Adjust lamella and fiducial positions
7. Save lamella
8. Check fiducial milling
9. Repeat 3-8 as needed
10. Run autolamella
</string>
           </property>
          </widget>
         </item>
        </layout>
       </widget>
      </widget>
     </widget>
    </item>
<<<<<<< HEAD
    <item row="0" column="0" colspan="2">
=======
=    <item row="0" column="0" colspan="2">
>>>>>>> 66981e14
     <widget class="QTabWidget" name="tabWidget">
      <property name="currentIndex">
       <number>0</number>
      </property>
      <widget class="QWidget" name="tab">
       <attribute name="title">
        <string>Experiment</string>
       </attribute>
       <layout class="QGridLayout" name="gridLayout_3">
        <item row="2" column="0">
         <widget class="QLabel" name="label_7">
          <property name="font">
           <font>
            <pointsize>12</pointsize>
            <weight>75</weight>
            <bold>true</bold>
           </font>
          </property>
          <property name="text">
           <string>Setup</string>
          </property>
         </widget>
        </item>
        <item row="16" column="0" colspan="2">
         <spacer name="verticalSpacer">
          <property name="orientation">
           <enum>Qt::Vertical</enum>
          </property>
          <property name="sizeHint" stdset="0">
           <size>
            <width>20</width>
            <height>40</height>
           </size>
          </property>
         </spacer>
        </item>
        <item row="3" column="0">
         <widget class="QCheckBox" name="show_lamella">
          <property name="text">
           <string>Show Lamella Pattern</string>
          </property>
          <property name="checked">
           <bool>false</bool>
          </property>
          <property name="tristate">
           <bool>false</bool>
          </property>
         </widget>
        </item>
        <item row="14" column="0" colspan="2">
         <spacer name="horizontalSpacer">
          <property name="orientation">
           <enum>Qt::Horizontal</enum>
          </property>
          <property name="sizeHint" stdset="0">
           <size>
            <width>40</width>
            <height>20</height>
           </size>
          </property>
         </spacer>
        </item>
        <item row="8" column="1">
         <widget class="QComboBox" name="comboBox_moving_pattern">
          <item>
           <property name="text">
            <string>Fiducial</string>
           </property>
          </item>
          <item>
           <property name="text">
            <string>Lamella</string>
           </property>
          </item>
         </widget>
        </item>
        <item row="1" column="0">
         <widget class="QLabel" name="label_8">
          <property name="text">
           <string>Protocol Name</string>
          </property>
         </widget>
        </item>
        <item row="5" column="0">
         <widget class="QPushButton" name="add_button">
          <property name="text">
           <string>Add Lamella</string>
          </property>
         </widget>
        </item>
        <item row="1" column="1">
         <widget class="QLabel" name="protocol_txt">
          <property name="text">
           <string/>
          </property>
         </widget>
        </item>
<<<<<<< HEAD
=======
        <item row="6" column="1">
         <widget class="QSpinBox" name="lamella_index">
          <property name="minimum">
           <number>0</number>
          </property>
         </widget>
        </item>
>>>>>>> 66981e14
        <item row="3" column="1">
         <widget class="QCheckBox" name="microexpansionCheckBox">
          <property name="text">
           <string>Microexpansion Joints</string>
          </property>
         </widget>
        </item>
        <item row="0" column="0">
         <widget class="QLabel" name="label_11">
          <property name="font">
           <font>
            <pointsize>12</pointsize>
            <weight>75</weight>
            <bold>true</bold>
           </font>
          </property>
          <property name="text">
           <string>Autolamella</string>
          </property>
          <property name="alignment">
           <set>Qt::AlignLeading|Qt::AlignLeft|Qt::AlignVCenter</set>
          </property>
         </widget>
        </item>
        <item row="9" column="0" colspan="2">
         <widget class="QLabel" name="label_2">
          <property name="text">
           <string>Right click where you want the pattern centre to be.</string>
          </property>
         </widget>
        </item>
        <item row="10" column="0" colspan="2">
         <widget class="QPushButton" name="save_button">
          <property name="text">
           <string>Mill fiducila for current lamella</string>
          </property>
         </widget>
        </item>
        <item row="6" column="0">
         <widget class="QLabel" name="label_4">
          <property name="font">
           <font>
            <weight>75</weight>
            <bold>true</bold>
           </font>
          </property>
          <property name="text">
           <string>Current Lamella</string>
          </property>
         </widget>
        </item>
        <item row="8" column="0">
         <widget class="QLabel" name="label">
          <property name="text">
           <string>Moving pattern :</string>
          </property>
         </widget>
        </item>
        <item row="5" column="1">
         <widget class="QPushButton" name="remove_button">
          <property name="styleSheet">
           <string notr="true"/>
          </property>
          <property name="text">
           <string>Remove Lamella</string>
          </property>
         </widget>
        </item>
        <item row="15" column="0" colspan="2">
         <widget class="QPushButton" name="run_button">
          <property name="font">
           <font>
            <weight>75</weight>
            <bold>true</bold>
           </font>
          </property>
          <property name="styleSheet">
           <string notr="true">background-color: darkGreen</string>
          </property>
          <property name="text">
           <string>Run Autolamella</string>
          </property>
         </widget>
        </item>
        <item row="12" column="0" colspan="2">
         <widget class="QPlainTextEdit" name="lamella_count_txt">
          <property name="sizePolicy">
           <sizepolicy hsizetype="Expanding" vsizetype="MinimumExpanding">
            <horstretch>0</horstretch>
            <verstretch>0</verstretch>
           </sizepolicy>
          </property>
          <property name="maximumSize">
           <size>
            <width>16777215</width>
            <height>100</height>
           </size>
          </property>
          <property name="baseSize">
           <size>
            <width>0</width>
            <height>100</height>
           </size>
          </property>
          <property name="font">
           <font>
            <weight>75</weight>
            <bold>true</bold>
           </font>
          </property>
          <property name="horizontalScrollBarPolicy">
           <enum>Qt::ScrollBarAlwaysOff</enum>
          </property>
         </widget>
        </item>
        <item row="4" column="0" colspan="2">
         <spacer name="horizontalSpacer_2">
          <property name="orientation">
           <enum>Qt::Horizontal</enum>
          </property>
          <property name="sizeHint" stdset="0">
           <size>
            <width>40</width>
            <height>20</height>
           </size>
          </property>
         </spacer>
        </item>
        <item row="13" column="0" colspan="2">
         <widget class="QPushButton" name="remill_fiducial">
          <property name="text">
           <string>Remill fiducial</string>
          </property>
         </widget>
        </item>
        <item row="11" column="0" colspan="2">
         <widget class="QPushButton" name="go_to_lamella">
          <property name="text">
           <string>Go to position</string>
          </property>
         </widget>
        </item>
<<<<<<< HEAD
        <item row="6" column="1">
         <widget class="QComboBox" name="lamella_index"/>
        </item>
=======
>>>>>>> 66981e14
       </layout>
      </widget>
      <widget class="QWidget" name="tab_2">
       <attribute name="title">
        <string>Protocol</string>
       </attribute>
       <layout class="QFormLayout" name="formLayout_2">
        <item row="0" column="0">
         <widget class="QLabel" name="application_file_label">
          <property name="text">
           <string>Application file</string>
          </property>
         </widget>
        </item>
        <item row="0" column="1">
         <widget class="QComboBox" name="comboBoxapplication_file"/>
        </item>
        <item row="1" column="0">
         <widget class="QLabel" name="beamShiftAttemptsLabel">
          <property name="text">
           <string>Beam shift attempts</string>
          </property>
         </widget>
        </item>
        <item row="1" column="1">
         <widget class="QDoubleSpinBox" name="beamshift_attempts"/>
        </item>
        <item row="3" column="0">
         <widget class="QLabel" name="scanDirectionLabel">
          <property name="text">
           <string>Scan Direction</string>
          </property>
         </widget>
        </item>
        <item row="3" column="1">
         <widget class="QComboBox" name="scanDirectionComboBox"/>
        </item>
        <item row="5" column="1">
         <widget class="QDoubleSpinBox" name="fiducial_length">
          <property name="maximum">
           <double>1000.000000000000000</double>
          </property>
         </widget>
        </item>
        <item row="5" column="0">
         <widget class="QLabel" name="lengthLabel">
          <property name="text">
           <string>Length (µm)</string>
          </property>
         </widget>
        </item>
        <item row="6" column="0">
         <widget class="QLabel" name="widthLabel">
          <property name="text">
           <string>Width (µm)</string>
          </property>
         </widget>
        </item>
        <item row="6" column="1">
         <widget class="QDoubleSpinBox" name="width_fiducial">
          <property name="maximum">
           <double>1000.000000000000000</double>
          </property>
         </widget>
        </item>
        <item row="7" column="0">
         <widget class="QLabel" name="depthLabel">
          <property name="text">
           <string>Depth (µm)</string>
          </property>
         </widget>
        </item>
        <item row="7" column="1">
         <widget class="QDoubleSpinBox" name="depth_fiducial">
          <property name="maximum">
           <double>1000.000000000000000</double>
          </property>
         </widget>
        </item>
        <item row="8" column="0">
         <widget class="QLabel" name="millingCurrentLabel">
          <property name="text">
           <string>Milling current (nA)</string>
          </property>
         </widget>
        </item>
        <item row="8" column="1">
         <widget class="QDoubleSpinBox" name="current_fiducial">
          <property name="maximum">
           <double>1000.000000000000000</double>
          </property>
         </widget>
        </item>
        <item row="10" column="0">
         <widget class="QLabel" name="presetLabel_2">
          <property name="text">
           <string>Preset</string>
          </property>
         </widget>
        </item>
        <item row="10" column="1">
         <widget class="QComboBox" name="presetComboBox_fiducial"/>
        </item>
        <item row="4" column="0" colspan="2">
         <widget class="QLabel" name="label_5">
          <property name="font">
           <font>
            <weight>75</weight>
            <bold>true</bold>
           </font>
          </property>
          <property name="text">
           <string>Fiducial Parameters</string>
          </property>
         </widget>
        </item>
        <item row="11" column="0" colspan="2">
         <widget class="QLabel" name="label_9">
          <property name="font">
           <font>
            <weight>75</weight>
            <bold>true</bold>
           </font>
          </property>
          <property name="text">
           <string>Lamella Parameters </string>
          </property>
         </widget>
        </item>
        <item row="13" column="0">
         <widget class="QLabel" name="stageLabel">
          <property name="text">
           <string>Stage</string>
          </property>
         </widget>
        </item>
        <item row="13" column="1">
         <widget class="QComboBox" name="stage_lamella">
          <item>
           <property name="text">
            <string>1. Rough Cut</string>
           </property>
          </item>
          <item>
           <property name="text">
            <string>2. Regular Cut</string>
           </property>
          </item>
          <item>
           <property name="text">
            <string>3. Polishing Cut</string>
           </property>
          </item>
         </widget>
        </item>
        <item row="14" column="0">
         <widget class="QLabel" name="widthLabel_2">
          <property name="text">
           <string>Lamella width (µm)</string>
          </property>
         </widget>
        </item>
        <item row="14" column="1">
         <widget class="QDoubleSpinBox" name="lamella_width">
          <property name="maximum">
           <double>1000.000000000000000</double>
          </property>
         </widget>
        </item>
        <item row="15" column="0">
         <widget class="QLabel" name="heightLabel">
          <property name="text">
           <string>Lamella height (µm)</string>
          </property>
         </widget>
        </item>
        <item row="15" column="1">
         <widget class="QDoubleSpinBox" name="lamella_height">
          <property name="maximum">
           <double>1000.000000000000000</double>
          </property>
         </widget>
        </item>
        <item row="16" column="0">
         <widget class="QLabel" name="trenchHeightLabel">
          <property name="text">
           <string>Trench height (µm)</string>
          </property>
         </widget>
        </item>
        <item row="16" column="1">
         <widget class="QDoubleSpinBox" name="trench_height">
          <property name="maximum">
           <double>1000.000000000000000</double>
          </property>
         </widget>
        </item>
        <item row="17" column="0">
         <widget class="QLabel" name="millingDepthLabel">
          <property name="text">
           <string>Milling depth (µm)</string>
          </property>
         </widget>
        </item>
        <item row="17" column="1">
         <widget class="QDoubleSpinBox" name="depth_trench">
          <property name="maximum">
           <double>1000.000000000000000</double>
          </property>
         </widget>
        </item>
        <item row="18" column="0">
         <widget class="QLabel" name="offsetLabel">
          <property name="text">
           <string>Offset (µm)</string>
          </property>
         </widget>
        </item>
        <item row="18" column="1">
         <widget class="QDoubleSpinBox" name="offset"/>
        </item>
        <item row="19" column="0">
         <widget class="QLabel" name="sizeRatioLabel">
          <property name="text">
           <string>Size ratio</string>
          </property>
         </widget>
        </item>
        <item row="19" column="1">
         <widget class="QDoubleSpinBox" name="size_ratio"/>
        </item>
        <item row="20" column="0">
         <widget class="QLabel" name="millingCurrentLabel_2">
          <property name="text">
           <string>Milling current (nA)</string>
          </property>
         </widget>
        </item>
        <item row="20" column="1">
         <widget class="QDoubleSpinBox" name="current_lamella">
          <property name="maximum">
           <double>1000.000000000000000</double>
          </property>
         </widget>
        </item>
        <item row="21" column="0">
         <widget class="QLabel" name="presetLabel">
          <property name="text">
           <string>Preset</string>
          </property>
         </widget>
        </item>
        <item row="21" column="1">
         <widget class="QComboBox" name="presetComboBox"/>
        </item>
        <item row="22" column="0" colspan="2">
         <widget class="QLabel" name="label_10">
          <property name="font">
           <font>
            <weight>75</weight>
            <bold>true</bold>
           </font>
          </property>
          <property name="text">
           <string>Microexpansion Joints Parameters</string>
          </property>
         </widget>
        </item>
        <item row="23" column="0">
         <widget class="QLabel" name="widthLabel_3">
          <property name="text">
           <string>Width (µm)</string>
          </property>
         </widget>
        </item>
        <item row="23" column="1">
         <widget class="QDoubleSpinBox" name="micro_exp_width">
          <property name="maximum">
           <double>1000.000000000000000</double>
          </property>
         </widget>
        </item>
        <item row="24" column="0">
         <widget class="QLabel" name="heightLabel_2">
          <property name="text">
           <string>Height (µm)</string>
          </property>
         </widget>
        </item>
        <item row="24" column="1">
         <widget class="QDoubleSpinBox" name="micro_exp_height">
          <property name="maximum">
           <double>1000.000000000000000</double>
          </property>
         </widget>
        </item>
        <item row="25" column="0">
         <widget class="QLabel" name="distanceLabel">
          <property name="text">
           <string>Distance (µm)</string>
          </property>
         </widget>
        </item>
        <item row="25" column="1">
         <widget class="QDoubleSpinBox" name="micro_exp_distance">
          <property name="maximum">
           <double>10000.000000000000000</double>
          </property>
         </widget>
        </item>
        <item row="26" column="0" colspan="2">
         <widget class="QPushButton" name="export_protocol">
          <property name="text">
           <string>Save protocol to file</string>
          </property>
         </widget>
        </item>
        <item row="2" column="0">
         <widget class="QLabel" name="label_6">
          <property name="text">
           <string>Align at:</string>
          </property>
         </widget>
        </item>
        <item row="2" column="1">
         <widget class="QComboBox" name="comboBox_current_alignment"/>
        </item>
       </layout>
      </widget>
     </widget>
    </item>
   </layout>
  </widget>
  <widget class="QMenuBar" name="menubar">
   <property name="geometry">
    <rect>
     <x>0</x>
     <y>0</y>
     <width>920</width>
     <height>21</height>
    </rect>
   </property>
   <widget class="QMenu" name="menuAutoLamella">
    <property name="title">
     <string>File</string>
    </property>
    <addaction name="create_exp"/>
    <addaction name="load_exp"/>
    <addaction name="action_load_protocol"/>
   </widget>
   <widget class="QMenu" name="menuTools">
    <property name="title">
     <string>Tools</string>
    </property>
    <addaction name="platinum"/>
   </widget>
   <addaction name="menuAutoLamella"/>
   <addaction name="menuTools"/>
  </widget>
  <widget class="QStatusBar" name="statusbar"/>
  <action name="create_exp">
   <property name="text">
    <string>Create Experiment</string>
   </property>
  </action>
  <action name="load_exp">
   <property name="text">
    <string>Load Experiment</string>
   </property>
  </action>
  <action name="platinum">
   <property name="text">
    <string>Splutter Platinum</string>
   </property>
  </action>
  <action name="action_load_protocol">
   <property name="text">
    <string>Load Protocol</string>
   </property>
  </action>
 </widget>
 <resources/>
 <connections/>
</ui><|MERGE_RESOLUTION|>--- conflicted
+++ resolved
@@ -62,10 +62,6 @@
           <property name="verticalScrollBarPolicy">
            <enum>Qt::ScrollBarAsNeeded</enum>
           </property>
-<<<<<<< HEAD
-=======
-
->>>>>>> 66981e14
           <property name="horizontalScrollBarPolicy">
            <enum>Qt::ScrollBarAlwaysOff</enum>
           </property>
@@ -120,11 +116,7 @@
       </widget>
      </widget>
     </item>
-<<<<<<< HEAD
     <item row="0" column="0" colspan="2">
-=======
-=    <item row="0" column="0" colspan="2">
->>>>>>> 66981e14
      <widget class="QTabWidget" name="tabWidget">
       <property name="currentIndex">
        <number>0</number>
@@ -222,16 +214,6 @@
           </property>
          </widget>
         </item>
-<<<<<<< HEAD
-=======
-        <item row="6" column="1">
-         <widget class="QSpinBox" name="lamella_index">
-          <property name="minimum">
-           <number>0</number>
-          </property>
-         </widget>
-        </item>
->>>>>>> 66981e14
         <item row="3" column="1">
          <widget class="QCheckBox" name="microexpansionCheckBox">
           <property name="text">
@@ -374,12 +356,10 @@
           </property>
          </widget>
         </item>
-<<<<<<< HEAD
         <item row="6" column="1">
          <widget class="QComboBox" name="lamella_index"/>
         </item>
-=======
->>>>>>> 66981e14
+
        </layout>
       </widget>
       <widget class="QWidget" name="tab_2">
