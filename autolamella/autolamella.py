
import logging
import os
import re
import sys
import tkinter
import traceback
from copy import deepcopy
from datetime import datetime
from pathlib import Path
from tkinter import filedialog, simpledialog

import fibsem.constants as constants
import fibsem.conversions as conversions
import fibsem.GIS as gis
import fibsem.milling as milling
import napari
import numpy as np
from fibsem import acquire, utils
from fibsem.alignment import beam_shift_alignment
from fibsem.structures import (BeamType, FibsemImage, FibsemMillingSettings,
                               FibsemPatternSettings, FibsemRectangle,
                               FibsemMicroscope, MicroscopeSettings, Point,
                               ImageSettings)
from fibsem.ui.utils import _draw_patterns_in_napari, message_box_ui
from PyQt5.QtCore import QTimer
from PyQt5.QtWidgets import QMessageBox
from qtpy import QtWidgets
from structures import (AutoLamellaStage, Experiment, Lamella, LamellaState,
                        MovementMode, MovementType)

from ui import UI as UI


class MainWindow(QtWidgets.QMainWindow, UI.Ui_MainWindow):
    def __init__(self,*args,obj=None,**kwargs) -> None:
        super(MainWindow,self).__init__(*args,**kwargs)
        self.setupUi(self)

        # setting up ui 
        self.setup_connections()
        self.lines = 0
        self.timer = QTimer()
        self.timer.timeout.connect(self.update_log)
        self.timer.start(1000)
        
        self.pattern_settings = []
        self.save_path = None

        

        self.log_txt.setPlainText("Welcome to OpenFIBSEM AutoLamella! Begin by Connecting to a Microscope. \n")
        

        # Initialise microscope object
        self.microscope = None
        self.microscope_settings = None
        self.connect_to_microscope()

        # Gamma and Image Settings
        self.FIB_IB = FibsemImage(data=np.zeros((self.image_settings.resolution[0], self.image_settings.resolution[1]), dtype=np.uint8))
        self.FIB_EB = FibsemImage(data=np.zeros((self.image_settings.resolution[0], self.image_settings.resolution[1]), dtype=np.uint8))
        
        if self.microscope is not None:
            self.reset_ui_settings()
            self.update_displays()

        self.draw_patterns()

        ### NAPARI settings and initialisation

    
        viewer.grid.enabled = False

        # Initialise experiment object
        self.experiment: Experiment = None


    def setup_connections(self):

        # Buttons setup
   
        self.RefImage.clicked.connect(self.take_ref_images_ui)
        self.show_lamella.stateChanged.connect(self.update_displays)
        self.hfw_box.valueChanged.connect(self.hfw_box_change)
        self.microexpansionCheckBox.stateChanged.connect(self.draw_patterns)
        self.add_button.clicked.connect(add_lamella)
        self.run_button.clicked.connect(run_autolamella)
        self.platinum.triggered.connect(splutter_platinum)
        self.create_exp.triggered.connect(self.create_experiment)
        self.load_exp.triggered.connect(self.load_experiment)
        self.save_button.clicked.connect(save_lamella)
        self.tilt_button.clicked.connect(self.tilt_stage_ui)
        self.go_to_lamella.clicked.connect(self.move_to_position_ui)


        # Movement controls setup
  

    def draw_patterns(self):
        # Initialise the Lamella and Fiducial Settings
        hfw=self.image_settings.hfw
        self.patterns_protocol = []
        for i, protocol in enumerate(self.microscope_settings.protocol["lamella"]["protocol_stages"]):
            stage = []
            lamella_width = protocol["lamella_width"]
            lamella_height = protocol["lamella_height"]
            trench_height = protocol["trench_height"]
            upper_trench_height = trench_height / max(protocol["size_ratio"], 1.0)
            offset = protocol["offset"]
            milling_depth = protocol["milling_depth"]

            centre_upper_y = 0 + (lamella_height / 2 + upper_trench_height / 2 + offset)
            centre_lower_y = 0 - (lamella_height / 2 + trench_height / 2 + offset)

            stage.append(FibsemPatternSettings(
                width=lamella_width,
                height=trench_height,
                depth=milling_depth,
                centre_x=0,
                centre_y=centre_lower_y,
            ))

            stage.append(FibsemPatternSettings(
                width=lamella_width,
                height=upper_trench_height,
                depth=milling_depth,
                centre_x=0,
                centre_y=centre_upper_y,
            ))

            if i == 0 and self.microexpansionCheckBox.isChecked():
                microexpansion_protocol = self.microscope_settings.protocol["microexpansion"]
                width = microexpansion_protocol["width"]
                height = microexpansion_protocol["height"]
                depth = protocol["milling_depth"]

                stage.append(FibsemPatternSettings(
                    width=width,
                    height=height,
                    depth=depth,
                    centre_x=0 - protocol["lamella_width"]/2 - microexpansion_protocol["distance"],
                    centre_y=0,
                    cleaning_cross_section=True,
                    scan_direction="LeftToRight"
                ))

                stage.append(FibsemPatternSettings(
                    width=width,
                    height=height,
                    depth=depth,
                    centre_x=0 + protocol["lamella_width"]/2 + microexpansion_protocol["distance"],
                    centre_y=0,
                    cleaning_cross_section=True,
                    scan_direction="RightToLeft"
                ))

            self.patterns_protocol.append(stage)
        

        
        # Fiducial
        stage = []
        protocol = self.microscope_settings.protocol["fiducial"]
        pixelsize = hfw / self.image_settings.resolution[0]
        stage.append(FibsemPatternSettings(
            width=protocol["width"],
            height=protocol["length"],
            depth=protocol["depth"],
            rotation=np.deg2rad(45),
            centre_x= -((self.image_settings.resolution[0]/3) * pixelsize) 
        ))
        stage.append(FibsemPatternSettings(
            width=protocol["width"],
            height=protocol["length"],
            depth=protocol["depth"],
            rotation=np.deg2rad(135),
            centre_x= -((self.image_settings.resolution[0]/3) * pixelsize)
        ))
        self.patterns_protocol.append(stage)

        self.update_displays()

    def create_experiment(self): 

        self.timer.stop()

        if self.save_path is None:
            tkinter.Tk().withdraw()
            folder_path = filedialog.askdirectory()
            self.save_path = folder_path

        self.experiment_name = simpledialog.askstring("Experiment name", "Please enter experiment name")

        self.experiment = Experiment(path = self.save_path,  name = self.experiment_name)
        self.log_path = os.path.join(folder_path, self.experiment_name, "logfile.log")

        # self.timer.timeout.connect(self.update_log)
        self.lines = 0
        self.timer.start(1000)

        logging.info("Experiment created")

    def load_experiment(self): 
        
        self.timer.stop()
        tkinter.Tk().withdraw()
        file_path = filedialog.askopenfilename()
        self.experiment = Experiment.load(file_path)
        #self.experiment.positions[i].reference_image.metadata.image_settings.reduced_area

        folder_path = os.path.dirname(file_path)
        self.log_path = os.path.join(folder_path, "logfile.log")
        self.save_path = folder_path

        # update UI lamella count
        index = len(self.experiment.positions)
        
        self.lamella_count_txt.setText(f"Out of: {index} lamellas") 
        
        self.lines = 0
        self.timer.start(1000)

        self.lamella_index.setMaximum(index)
        self.lamella_index.setMinimum(1)

        logging.info("Experiment loaded")


   
########################### Movement Functionality ##########################################

    def get_data_from_coord(self, coords: tuple) -> tuple:

        # check inside image dimensions, (y, x)
        eb_shape = self.FIB_EB.data.shape[0], self.FIB_EB.data.shape[1]
        ib_shape = self.FIB_IB.data.shape[0], self.FIB_IB.data.shape[1] *2

        if (coords[0] > 0 and coords[0] < eb_shape[0]) and (coords[1] > 0 and coords[1] < eb_shape[1]):
            image = self.FIB_EB
            beam_type = BeamType.ELECTRON
            print("electron")

        elif (coords[0] > 0 and coords[0] < ib_shape[0]) and (coords[1] > eb_shape[0] and coords[1] < ib_shape[1]):
            image = self.FIB_IB
            coords = (coords[0], coords[1] - ib_shape[1] // 2)
            beam_type = BeamType.ION
            print("ion")
        else:
            beam_type, image = None, None
        
        return coords, beam_type, image


    def _double_click(self, layer, event):

        # get coords
        coords = layer.world_to_data(event.position)

        # TODO: dimensions are mixed which makes this confusing to interpret... resolve
        
        coords, beam_type, image = self.get_data_from_coord(coords)

        if beam_type is None:
            napari.utils.notifications.show_info(f"Clicked outside image dimensions. Please click inside the image to move.")
            return

        point = conversions.image_to_microscope_image_coordinates(Point(x=coords[1], y=coords[0]), 
                image.data, image.metadata.pixel_size.x)  
     
        
        # move
        if self.comboBox.currentText() == "Stable Movement":
            self.movement_mode = MovementMode["Stable"]
        elif self.comboBox.currentText() == "Eucentric Movement":
            self.movement_mode = MovementMode["Eucentric"]

        logging.debug(f"Movement: {self.movement_mode.name} | COORD {coords} | SHIFT {point.x:.2e}, {point.y:.2e} | {beam_type}")

        # eucentric is only supported for ION beam
        if beam_type is BeamType.ION and self.movement_mode is MovementMode.Eucentric:
            self.microscope.eucentric_move(
                settings=self.microscope_settings,
                dy=-point.y
            )

        else:
            # corrected stage movement
            self.microscope.stable_move(
                settings=self.microscope_settings,
                dx=point.x,
                dy=point.y,
                beam_type=beam_type,
            )

        take_reference_images()



    ################# UI Display helper functions  ###########################################

    def hfw_box_change(self):
        ### field width in microns in UI!!!!!!!!
        self.image_settings.hfw = self.hfw_box.value() * constants.MICRO_TO_SI
        self.draw_patterns()
           

    ##################################################################


    def update_log(self):
        
        with open(self.log_path, "r") as f:
            lines = f.read().splitlines()
            lin_len = len(lines)
            
        if self.lines != lin_len:   
            for i in reversed(range(lin_len - self.lines)):
                line_display = lines[-1-i]
                if re.search("napari.loader — DEBUG", line_display):
                    self.lines = lin_len
                    continue
                if re.search("AUTO_GAMMA", line_display):
                    self.lines = lin_len
                    continue
                line_divided = line_display.split(",")
                time = line_divided[0]
                message = line_divided[1].split("—")
                disp_str = f"{time} | {message[-1]}"

                disp_paragraph = self.log_txt.toPlainText() + disp_str + "\n"

                self.lines = lin_len
                self.log_txt.setPlainText(disp_paragraph)
                
      

    def connect_to_microscope(self):
        
        self.PROTOCOL_PATH = os.path.join(os.path.dirname(__file__), "protocol_autolamella.yaml")
        self.CONFIG_PATH = os.path.join(os.path.dirname(__file__))

        try:
            self.microscope, self.microscope_settings = utils.setup_session(config_path = self.CONFIG_PATH, protocol_path = self.PROTOCOL_PATH)
            self.log_path = os.path.join(self.microscope_settings.image.save_path,"logfile.log")
            self.image_settings = self.microscope_settings.image
            self.milling_settings = self.microscope_settings.milling
            logging.info("Microscope Connected")
            self.RefImage.setEnabled(True)
            self.microscope_status.setText("Microscope Connected")
            tilt = self.microscope_settings.protocol["stage_tilt"]
            rotation = self.microscope_settings.protocol["stage_rotation"]
            string = f"Tilt: {tilt}° | Rotation: {rotation}°"
            self.mill_position_txt.setText(string)
            self.microscope_status.setStyleSheet("background-color: green")

        except:
            # logging.('Unable to connect to microscope')
            self.microscope_status.setText("Microscope Disconnected")
            self.microscope_status.setStyleSheet("background-color: red")
            self.RefImage.setEnabled(False)


    def disconnect_from_microscope(self):

        self.microscope.disconnect()
        self.microscope = None
        self.microscope_settings = None
        self.RefImage.setEnabled(False)
        logging.info('Microscope Disconnected')
        self.microscope_status.setText("Microscope Disconnected")
        self.microscope_status.setStyleSheet("background-color: red")


###################################### Imaging ##########################################

    def update_displays(self):
       
        viewer.layers.clear()
        self.eb_layer = viewer.add_image(self.FIB_EB.data, name="EB Image")
        self.ib_layer = viewer.add_image(self.FIB_IB.data, name="IB Image")
        viewer.camera.center = [0.0,self.image_settings.resolution[1]/2,self.image_settings.resolution[0]]

        viewer.camera.zoom = 0.35

        self.eb_layer.mouse_double_click_callbacks.append(self._double_click)
        self.ib_layer.mouse_double_click_callbacks.append(self._double_click)
        self.ib_layer.translate=[0.0, self.image_settings.resolution[0]]
        
        viewer.window.qt_viewer.dockLayerList.hide()

        if self.show_lamella.isChecked():
            _draw_patterns_in_napari(viewer, self.FIB_IB, self.FIB_EB, self.patterns_protocol)

        #self.reset_ui_settings()
        viewer.layers.selection.active = self.eb_layer

    def save_filepath(self):
        """Opens file explorer to choose location to save image files
        """
        
        tkinter.Tk().withdraw()
        folder_path = filedialog.askdirectory()
        self.label_5.setText(folder_path)
        self.save_path = folder_path

        if self.experiment is not None:
            self.experiment.path = self.save_path

    def reset_ui_settings(self):

        self.hfw_box.setValue(int(self.image_settings.hfw*constants.SI_TO_MICRO))
    
    def tilt_stage_ui(self):
        tilt_stage(self.microscope, self.microscope_settings)
        
    def take_ref_images_ui(self):
        eb_image, ib_image = take_reference_images(self.microscope, self.image_settings)
        self.FIB_IB = ib_image
        self.FIB_EB = eb_image
        self.update_displays()

    def move_to_position_ui(self):
        move_to_position(self.microscope, self.experiment)
        self.take_ref_images_ui()

    def add_lamella_ui(self):
        # check experiemnt has been loaded/created 
        if self.experiment == None:
            _ = message_box_ui(
                title="No experiemnt.",
                text="Before adding a lamella please create or load an experiment.",
                buttons=QMessageBox.Ok
            )
            return
        # Check to see if an image has been taken first
        if self.FIB_EB.metadata == None:
            _ = message_box_ui(
                title="No image has been taken.",
                text="Before adding a lamella please take atleast one image.",
                buttons=QMessageBox.Ok
            )
            return
        add_lamella(self)

        index = len(window.experiment.positions)
        
    
        window.lamella_count_txt.setText(f"Out of: {index} lamellas") 
        window.lamella_index.setMaximum(index)
        window.lamella_index.setMinimum(1)
        
########################## End of Main Window Class ########################################

def tilt_stage(microscope: FibsemMicroscope, settings: MicroscopeSettings):
        position = microscope.get_stage_position()
        position.t = settings.protocol["stage_tilt"]*constants.DEGREES_TO_RADIANS
        position.r = settings.protocol["stage_rotation"]*constants.DEGREES_TO_RADIANS
        microscope.move_stage_absolute(position)
        logging.info(f"Stage moved to r = {position.r}°, t = {position.t}°")


def take_reference_images(microscope: FibsemMicroscope, image_settings: ImageSettings):
    
    # take image with both beams
    eb_image, ib_image = acquire.take_reference_images(microscope, image_settings)

    logging.info("Reference Images Taken")

    return eb_image, ib_image
    
    

def move_to_position(microscope: FibsemMicroscope, experiment: Experiment):

    position = experiment.positions[window.lamella_index.value()-1].state.microscope_state.absolute_position
    microscope.move_stage_absolute(position)
    logging.info(f"Moved to lamella position: {position}")


def add_lamella(experiment: Experiment):

    index = len(experiment.positions)
    lamella = Lamella(
        lamella_number=index +1,
        reference_image=window.FIB_IB,
    )

    lamella.reference_image.metadata.image_settings.label = "Empty ref"

    experiment.positions.append(deepcopy(lamella))

        # update UI lamella count
<<<<<<< HEAD
    index = len(window.experiment.positions)

    lamella_ready = 0

    for lam in window.experiment.positions:

        if lam.state.stage == AutoLamellaStage.FiducialMilled:

            lamella_ready += 1
            
    
    window.lamella_count_txt.setText(f"Out of: {index} lamellas, lamellas ready: {lamella_ready}") 
    window.lamella_index.setMaximum(index)
    window.lamella_index.setMinimum(1)
=======

>>>>>>> 9f36d8ed

    logging.info("Empty lamella added to experiment")

    return

def update_lamella(lamella: Lamella, stage: AutoLamellaStage):
    lamella.state.end_timestamp = datetime.timestamp(datetime.now())
    lamella.history.append(deepcopy(lamella.state))
    lamella.state.stage = AutoLamellaStage(stage)
    lamella.state.start_timestamp = datetime.timestamp(datetime.now())

def save_lamella():

        if window.save_path is None:
            tkinter.Tk().withdraw()
            folder_path = filedialog.askdirectory()
            window.save_path = folder_path

        # check to mill fiducial
        response = message_box_ui(
            title="Begin milling fiducial?",
            text="If you are happy with the placement of the trench and fiducial, press yes.",
        )

        if response:
            
            pixelsize = window.image_settings.hfw / window.image_settings.resolution[0]
            fiducial_x = float((window.image_settings.resolution[0]/4)*pixelsize)
            initial_state = LamellaState(
                microscope_state=window.microscope.get_current_microscope_state(),
                stage=AutoLamellaStage.Setup
            )
            fiducial_area = FibsemRectangle(
                    left=0.25 -1.5*float(window.microscope_settings.protocol["fiducial"]["length"]/window.image_settings.hfw),
                    top=0.5 - 1.5*float(window.microscope_settings.protocol["fiducial"]["length"]/window.image_settings.hfw),
                    width=1.5*float(window.microscope_settings.protocol["fiducial"]["length"]/window.image_settings.hfw),
                    height=1.5*float(window.microscope_settings.protocol["fiducial"]["length"]/window.image_settings.hfw)
            )

            index = window.lamella_index.value() - 1
            if window.experiment.positions[index].state.stage == AutoLamellaStage.FiducialMilled:
                response = message_box_ui(
                title="Lamella already defined",
                text="This lamella has already been defined, please move on to next lamella.",
                buttons=QMessageBox.Ok
            )
                return 

            window.experiment.positions[index].state = initial_state
            window.experiment.positions[index].reference_image = window.FIB_IB
            window.experiment.positions[index].path = window.experiment.path
            window.experiment.positions[index].fiducial_centre = Point(fiducial_x, 0)
            window.experiment.positions[index].fiducial_area = fiducial_area
            window.experiment.positions[index].lamella_centre = Point(0,0)
            window.experiment.positions[index].lamella_number = index + 1
            window.experiment.positions[index].mill_microexpansion = window.microexpansionCheckBox.isChecked()
            window.experiment.positions[index].history = []

            window.experiment.save()

            logging.info("Lamella parameters saved")

            mill_fiducial(window.experiment.positions[index], pixelsize)

        else:
            return

def mill_fiducial(lamella: Lamella, pixelsize: float):

    try:
        protocol = window.microscope_settings.protocol["fiducial"]
        fiducial_pattern = FibsemPatternSettings(
            width=protocol["width"],
            height=protocol["length"],
            depth=protocol["depth"],
            centre_x= -((window.image_settings.resolution[0]/3) * pixelsize) 
        )
        fiducial_milling = FibsemMillingSettings(
            milling_current=protocol["milling_current"]
        ) 

        milling.setup_milling(window.microscope, mill_settings = fiducial_milling)
        milling.draw_fiducial(
            window.microscope, 
            fiducial_pattern,
        )
        milling.run_milling(window.microscope, milling_current = fiducial_milling.milling_current)
        milling.finish_milling(window.microscope)

        update_lamella(lamella = lamella, stage = AutoLamellaStage.FiducialMilled)
        
        window.image_settings.beam_type = BeamType.ION
        window.image_settings.reduced_area = lamella.fiducial_area
        lamella.reference_image = acquire.new_image(window.microscope, window.image_settings)
        window.image_settings.reduced_area = None 

        lamella.reference_image.metadata.image_settings.label = "milled_fiducial"

        # path_image = os.path.join(self.save_path, str(lamella.lamella_number).rjust(6, '0'), f"milled_fiducial") 

        window.experiment.save()

        logging.info("Fiducial milled successfully")

        

    except Exception as e:
        logging.error(f"Unable to draw/mill the fiducial: {e}")


def run_autolamella():
    # First check that the pre-requisites to begin milling have been met.
    if can_run_milling() == False:
        # check to mill fiducial
        _ = message_box_ui(
            title="Milling Requirements have not been met.",
            text="The following requirements must be met:\n1. Microscope Connected.\n2. Experiment created.\n3.Atleast 1 Lamella saved.\n4. All fiducials milled.",
            buttons=QMessageBox.Ok
        )
        return

    lamella: Lamella
    for i, protocol in enumerate(window.microscope_settings.protocol["lamella"]["protocol_stages"]):
        stage = i + 2 # Lamella cuts start at 2 in AutoLamellaStage. Setup=0, FiducialMilled=1, RoughtCut=2,...,etc.
        for j, lamella in enumerate(window.experiment.positions):
            
            if lamella.state.stage == AutoLamellaStage(stage-1): # Checks to make sure the next stage for the selected Lamella is the current protocol
                window.microscope.move_stage_absolute(lamella.state.microscope_state.absolute_position)
                logging.info("Moving to lamella position")
                mill_settings = FibsemMillingSettings(
                    milling_current=protocol["milling_current"]
                ) 

                # alignment 
                for _ in range(int(window.microscope_settings.protocol["lamella"]["beam_shift_attempts"])):
                    beam_shift_alignment(
                        microscope=window.microscope, 
                        image_settings=window.image_settings, 
                        ref_image=lamella.reference_image, 
                        reduced_area=lamella.fiducial_area)

                try:

                    milling.setup_milling(window.microscope, application_file = "autolamella", patterning_mode = "Serial", hfw = window.image_settings.hfw, mill_settings = mill_settings)
                    milling.draw_trench(microscope = window.microscope, protocol = protocol, point = lamella.lamella_centre)

                    if stage == 2 and lamella.mill_microexpansion: # stage = 2 is RoughCut
                        milling.draw_stress_relief(
                            microscope=window.microscope,
                            microexpansion_protocol=window.microscope_settings.protocol["microexpansion"],
                            lamella_protocol=protocol, 
                        )

                    milling.run_milling(window.microscope, milling_current = protocol["milling_current"])
                    milling.finish_milling(window.microscope)

                    window.microscope_settings.image.save_path = lamella.path
                    window.microscope_settings.image.label = f"ref_mill_stage_{i}"
                    lamella.reference_image = acquire.new_image(window.microscope, window.microscope_settings.image)

                    # Update Lamella Stage and Experiment
                    update_lamella(lamella = lamella, stage = stage)

                    window.image_settings.beam_type = BeamType.ION
                    lamella.reference_image = acquire.new_image(window.microscope, window.image_settings)

                    window.experiment.save()

                    logging.info("Lamella milled successfully")

                except Exception as e:
                    logging.error(f"Unable to draw/mill the lamella: {traceback.format_exc()}")

def can_run_milling():
    ## First condition
    if window.microscope is None:
        return False
    ## Second condition
    elif window.experiment is None:
        return False
    ## Third condition
    elif len(window.experiment.positions) == 0:
        return False
    ## Fourth condition
    for lamella in window.experiment.positions:
        if lamella.state.stage.value == 0:
            return False
    # All conditions met
    return True

def splutter_platinum():
    print("Sputtering Platinum")
    return
    protocol = [] #  where do we get this from?

    gis.sputter_platinum(
        microscope = window.microscope,
        protocol = protocol,
        whole_grid = False,
        default_application_file = "autolamella",
        )

    logging.info("Platinum sputtering complete")

if __name__ == "__main__":    

    viewer = napari.Viewer()  
    window = MainWindow()
    widget = viewer.window.add_dock_widget(window)
    widget.setMinimumWidth(350)
    napari.run()    <|MERGE_RESOLUTION|>--- conflicted
+++ resolved
@@ -491,7 +491,6 @@
     experiment.positions.append(deepcopy(lamella))
 
         # update UI lamella count
-<<<<<<< HEAD
     index = len(window.experiment.positions)
 
     lamella_ready = 0
@@ -506,9 +505,6 @@
     window.lamella_count_txt.setText(f"Out of: {index} lamellas, lamellas ready: {lamella_ready}") 
     window.lamella_index.setMaximum(index)
     window.lamella_index.setMinimum(1)
-=======
-
->>>>>>> 9f36d8ed
 
     logging.info("Empty lamella added to experiment")
 
