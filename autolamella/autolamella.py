
import logging
import os
import re
import sys
import tkinter
import traceback
from copy import deepcopy
from datetime import datetime
from pathlib import Path
from tkinter import filedialog, simpledialog

import fibsem.constants as constants
import fibsem.conversions as conversions
import fibsem.GIS as gis
import fibsem.milling as milling
import napari
import numpy as np
from fibsem import acquire, utils
from fibsem.alignment import beam_shift_alignment
from fibsem.structures import (BeamType, FibsemImage, FibsemMillingSettings,
                               FibsemPatternSettings, FibsemRectangle,
                               FibsemMicroscope, MicroscopeSettings, Point,
                               ImageSettings)
from fibsem.ui.utils import _draw_patterns_in_napari, message_box_ui
from PyQt5.QtCore import QTimer
from PyQt5.QtWidgets import QMessageBox
from qtpy import QtWidgets
from structures import (AutoLamellaStage, Experiment, Lamella, LamellaState,
                        MovementMode, MovementType)

from ui import UI as UI


class MainWindow(QtWidgets.QMainWindow, UI.Ui_MainWindow):
    def __init__(self,*args,obj=None,**kwargs) -> None:
        super(MainWindow,self).__init__(*args,**kwargs)
        self.setupUi(self)

        # setting up ui 
        self.setup_connections()
        self.lines = 0
        self.timer = QTimer()
        self.timer.timeout.connect(self.update_log)
        self.timer.start(1000)
        
        self.pattern_settings = []
        self.save_path = None

        

        self.log_txt.setPlainText("Welcome to OpenFIBSEM AutoLamella! Begin by Connecting to a Microscope. \n")
        

        # Initialise microscope object
        self.microscope = None
        self.microscope_settings = None
        self.connect_to_microscope()

        # Gamma and Image Settings
        self.FIB_IB = FibsemImage(data=np.zeros((self.image_settings.resolution[0], self.image_settings.resolution[1]), dtype=np.uint8))
        self.FIB_EB = FibsemImage(data=np.zeros((self.image_settings.resolution[0], self.image_settings.resolution[1]), dtype=np.uint8))
        
        if self.microscope is not None:
            self.reset_ui_settings()
            self.update_displays()

        self.draw_patterns()

        ### NAPARI settings and initialisation

    
        viewer.grid.enabled = False

        # Initialise experiment object
        self.experiment: Experiment = None


    def setup_connections(self):

        # Buttons setup
   
        self.RefImage.clicked.connect(self.take_ref_images_ui)
        self.show_lamella.stateChanged.connect(self.update_displays)
        self.hfw_box.valueChanged.connect(self.hfw_box_change)
        self.microexpansionCheckBox.stateChanged.connect(self.draw_patterns)
        self.add_button.clicked.connect(add_lamella)
        self.run_button.clicked.connect(run_autolamella)
        self.platinum.triggered.connect(splutter_platinum)
        self.create_exp.triggered.connect(self.create_experiment)
        self.load_exp.triggered.connect(self.load_experiment)
        self.action_load_protocol.triggered.connect(self.load_protocol)
        self.save_button.clicked.connect(save_lamella)
        self.tilt_button.clicked.connect(self.tilt_stage_ui)
        self.go_to_lamella.clicked.connect(self.move_to_position_ui)

        # Movement controls setup
  

    def draw_patterns(self):
        # Initialise the Lamella and Fiducial Settings
        hfw=self.image_settings.hfw
        self.patterns_protocol = []
        for i, protocol in enumerate(self.microscope_settings.protocol["lamella"]["protocol_stages"]):
            stage = []
            lamella_width = protocol["lamella_width"]
            lamella_height = protocol["lamella_height"]
            trench_height = protocol["trench_height"]
            upper_trench_height = trench_height / max(protocol["size_ratio"], 1.0)
            offset = protocol["offset"]
            milling_depth = protocol["milling_depth"]

            centre_upper_y = 0 + (lamella_height / 2 + upper_trench_height / 2 + offset)
            centre_lower_y = 0 - (lamella_height / 2 + trench_height / 2 + offset)

            stage.append(FibsemPatternSettings(
                width=lamella_width,
                height=trench_height,
                depth=milling_depth,
                centre_x=0,
                centre_y=centre_lower_y,
            ))

            stage.append(FibsemPatternSettings(
                width=lamella_width,
                height=upper_trench_height,
                depth=milling_depth,
                centre_x=0,
                centre_y=centre_upper_y,
            ))

            if i == 0 and self.microexpansionCheckBox.isChecked():
                microexpansion_protocol = self.microscope_settings.protocol["microexpansion"]
                width = microexpansion_protocol["width"]
                height = microexpansion_protocol["height"]
                depth = protocol["milling_depth"]

                stage.append(FibsemPatternSettings(
                    width=width,
                    height=height,
                    depth=depth,
                    centre_x=0 - protocol["lamella_width"]/2 - microexpansion_protocol["distance"],
                    centre_y=0,
                    cleaning_cross_section=True,
                    scan_direction="LeftToRight"
                ))

                stage.append(FibsemPatternSettings(
                    width=width,
                    height=height,
                    depth=depth,
                    centre_x=0 + protocol["lamella_width"]/2 + microexpansion_protocol["distance"],
                    centre_y=0,
                    cleaning_cross_section=True,
                    scan_direction="RightToLeft"
                ))

            self.patterns_protocol.append(stage)
        

        
        # Fiducial
        stage = []
        protocol = self.microscope_settings.protocol["fiducial"]
        pixelsize = hfw / self.image_settings.resolution[0]
        stage.append(FibsemPatternSettings(
            width=protocol["width"],
            height=protocol["length"],
            depth=protocol["depth"],
            rotation=np.deg2rad(45),
            centre_x= -((self.image_settings.resolution[0]/3) * pixelsize) 
        ))
        stage.append(FibsemPatternSettings(
            width=protocol["width"],
            height=protocol["length"],
            depth=protocol["depth"],
            rotation=np.deg2rad(135),
            centre_x= -((self.image_settings.resolution[0]/3) * pixelsize)
        ))
        self.patterns_protocol.append(stage)

        self.update_displays()

    def create_experiment(self): 

        self.timer.stop()

        if self.save_path is None:
            tkinter.Tk().withdraw()
            folder_path = filedialog.askdirectory(title="Select experiment directory")
            self.save_path = folder_path

        self.experiment_name = simpledialog.askstring("Experiment name", "Please enter experiment name")

        tkinter.Tk().withdraw()
        protocol_path = filedialog.askopenfilename(title="Select a protocol file", defaultextension=".yml")
        self.microscope_settings.protocol = utils.load_protocol(protocol_path=protocol_path)
    
        self.experiment = Experiment(path = self.save_path,  name = self.experiment_name)
        self.log_path = os.path.join(folder_path, self.experiment_name, "logfile.log")

        # self.timer.timeout.connect(self.update_log)
        self.lines = 0
        self.timer.start(1000)

        logging.info("Experiment created")

    def load_experiment(self): 
        
        self.timer.stop()
        tkinter.Tk().withdraw()
        file_path = filedialog.askopenfilename(title="Select experiment directory")
        self.experiment = Experiment.load(file_path)

        folder_path = os.path.dirname(file_path)
        self.log_path = os.path.join(folder_path, "logfile.log")
        self.save_path = folder_path

        tkinter.Tk().withdraw()
        protocol_path = filedialog.askopenfilename(title="Select a protocol file", defaultextension=".yml")
        self.microscope_settings.protocol = utils.load_protocol(protocol_path=protocol_path)

        # update UI lamella count
        index = len(self.experiment.positions)
        
        self.lamella_count_txt.setText(f"Out of: {index} lamellas") 
        
        self.lines = 0
        self.timer.start(1000)

        self.lamella_index.setMaximum(index)
        self.lamella_index.setMinimum(1)

        logging.info("Experiment loaded")


   
        
   
########################### Movement Functionality ##########################################

    def get_data_from_coord(self, coords: tuple) -> tuple:

        # check inside image dimensions, (y, x)
        eb_shape = self.FIB_EB.data.shape[0], self.FIB_EB.data.shape[1]
        ib_shape = self.FIB_IB.data.shape[0], self.FIB_IB.data.shape[1] *2

        if (coords[0] > 0 and coords[0] < eb_shape[0]) and (coords[1] > 0 and coords[1] < eb_shape[1]):
            image = self.FIB_EB
            beam_type = BeamType.ELECTRON
            print("electron")

        elif (coords[0] > 0 and coords[0] < ib_shape[0]) and (coords[1] > eb_shape[0] and coords[1] < ib_shape[1]):
            image = self.FIB_IB
            coords = (coords[0], coords[1] - ib_shape[1] // 2)
            beam_type = BeamType.ION
            print("ion")
        else:
            beam_type, image = None, None
        
        return coords, beam_type, image


    def _double_click(self, layer, event):

        # get coords
        coords = layer.world_to_data(event.position)

        # TODO: dimensions are mixed which makes this confusing to interpret... resolve
        
        coords, beam_type, image = self.get_data_from_coord(coords)

        if beam_type is None:
            napari.utils.notifications.show_info(f"Clicked outside image dimensions. Please click inside the image to move.")
            return

        point = conversions.image_to_microscope_image_coordinates(Point(x=coords[1], y=coords[0]), 
                image.data, image.metadata.pixel_size.x)  
     
        
        # move
        if self.comboBox.currentText() == "Stable Movement":
            self.movement_mode = MovementMode["Stable"]
        elif self.comboBox.currentText() == "Eucentric Movement":
            self.movement_mode = MovementMode["Eucentric"]

        logging.debug(f"Movement: {self.movement_mode.name} | COORD {coords} | SHIFT {point.x:.2e}, {point.y:.2e} | {beam_type}")

        # eucentric is only supported for ION beam
        if beam_type is BeamType.ION and self.movement_mode is MovementMode.Eucentric:
            self.microscope.eucentric_move(
                settings=self.microscope_settings,
                dy=-point.y
            )

        else:
            # corrected stage movement
            self.microscope.stable_move(
                settings=self.microscope_settings,
                dx=point.x,
                dy=point.y,
                beam_type=beam_type,
            )

        take_reference_images()



    ################# UI Display helper functions  ###########################################

    def hfw_box_change(self):
        ### field width in microns in UI!!!!!!!!
        self.image_settings.hfw = self.hfw_box.value() * constants.MICRO_TO_SI
        self.draw_patterns()
           

    ##################################################################


    def update_log(self):
        
        with open(self.log_path, "r") as f:
            lines = f.read().splitlines()
            lin_len = len(lines)
            
        if self.lines != lin_len:   
            for i in reversed(range(lin_len - self.lines)):
                line_display = lines[-1-i]
                if re.search("napari.loader — DEBUG", line_display):
                    self.lines = lin_len
                    continue
                if re.search("AUTO_GAMMA", line_display):
                    self.lines = lin_len
                    continue
                line_divided = line_display.split(",")
                time = line_divided[0]
                message = line_divided[1].split("—")
                disp_str = f"{time} | {message[-1]}"

                disp_paragraph = self.log_txt.toPlainText() + disp_str + "\n"

                self.lines = lin_len
<<<<<<< HEAD
                self.CLog.setText(self.CLog2.text())
                self.CLog2.setText(self.CLog3.text())
                self.CLog3.setText(self.CLog4.text())
                self.CLog4.setText(self.CLog5.text())
                self.CLog5.setText(self.CLog6.text())
                self.CLog6.setText(self.CLog7.text())
                self.CLog7.setText(self.CLog8.text())

                self.CLog8.setText(disp_str)
    
=======
                self.log_txt.setPlainText(disp_paragraph)
                
      

>>>>>>> 9f36d8ed
    def connect_to_microscope(self):
        self.CONFIG_PATH = os.path.join(os.path.dirname(__file__))

        try:
<<<<<<< HEAD
            self.microscope, self.microscope_settings = utils.setup_session(config_path = self.CONFIG_PATH)
            print(self.microscope_settings.protocol)
=======
            self.microscope, self.microscope_settings = utils.setup_session(config_path = self.CONFIG_PATH, protocol_path = self.PROTOCOL_PATH)
>>>>>>> 9f36d8ed
            self.log_path = os.path.join(self.microscope_settings.image.save_path,"logfile.log")
            self.image_settings = self.microscope_settings.image
            self.milling_settings = self.microscope_settings.milling
            logging.info("Microscope Connected")
            self.RefImage.setEnabled(True)
            self.microscope_status.setText("Microscope Connected")
            tilt = self.microscope_settings.protocol["stage_tilt"]
            rotation = self.microscope_settings.protocol["stage_rotation"]
            string = f"Tilt: {tilt}° | Rotation: {rotation}°"
            self.mill_position_txt.setText(string)
            self.microscope_status.setStyleSheet("background-color: green")

        except:
            # logging.('Unable to connect to microscope')
            self.microscope_status.setText("Microscope Disconnected")
            self.microscope_status.setStyleSheet("background-color: red")
            self.RefImage.setEnabled(False)


    def disconnect_from_microscope(self):

        self.microscope.disconnect()
        self.microscope = None
        self.microscope_settings = None
        self.RefImage.setEnabled(False)
        logging.info('Microscope Disconnected')
        self.microscope_status.setText("Microscope Disconnected")
        self.microscope_status.setStyleSheet("background-color: red")

    def load_protocol(self):
        protocol_path = filedialog.askdirectory()
        self.microscope_settings.protocol = utils.load_protocol(protocol_path=protocol_path)


###################################### Imaging ##########################################

    def update_displays(self):
       
        viewer.layers.clear()
        self.eb_layer = viewer.add_image(self.FIB_EB.data, name="EB Image")
        self.ib_layer = viewer.add_image(self.FIB_IB.data, name="IB Image")
        viewer.camera.center = [0.0,self.image_settings.resolution[1]/2,self.image_settings.resolution[0]]

        viewer.camera.zoom = 0.35

        self.eb_layer.mouse_double_click_callbacks.append(self._double_click)
        self.ib_layer.mouse_double_click_callbacks.append(self._double_click)
        self.ib_layer.translate=[0.0, self.image_settings.resolution[0]]
        
        viewer.window.qt_viewer.dockLayerList.hide()

        if self.show_lamella.isChecked():
            _draw_patterns_in_napari(viewer, self.FIB_IB, self.FIB_EB, self.patterns_protocol)

        #self.reset_ui_settings()
        viewer.layers.selection.active = self.eb_layer

    def save_filepath(self):
        """Opens file explorer to choose location to save image files
        """
        
        tkinter.Tk().withdraw()
        folder_path = filedialog.askdirectory()
        self.label_5.setText(folder_path)
        self.save_path = folder_path

        if self.experiment is not None:
            self.experiment.path = self.save_path

    def reset_ui_settings(self):

        self.hfw_box.setValue(int(self.image_settings.hfw*constants.SI_TO_MICRO))
    
    def tilt_stage_ui(self):
        tilt_stage(self.microscope, self.microscope_settings)
        
    def take_ref_images_ui(self):
        eb_image, ib_image = take_reference_images(self.microscope, self.image_settings)
        self.FIB_IB = ib_image
        self.FIB_EB = eb_image
        self.update_displays()

    def move_to_position_ui(self):
        move_to_position(self.microscope, self.experiment)
        self.take_ref_images_ui()

    def add_lamella_ui(self):
        # check experiemnt has been loaded/created 
        if self.experiment == None:
            _ = message_box_ui(
                title="No experiemnt.",
                text="Before adding a lamella please create or load an experiment.",
                buttons=QMessageBox.Ok
            )
            return
        # Check to see if an image has been taken first
        if self.FIB_EB.metadata == None:
            _ = message_box_ui(
                title="No image has been taken.",
                text="Before adding a lamella please take atleast one image.",
                buttons=QMessageBox.Ok
            )
            return
        add_lamella(self)

        index = len(window.experiment.positions)
        
    
        window.lamella_count_txt.setText(f"Out of: {index} lamellas") 
        window.lamella_index.setMaximum(index)
        window.lamella_index.setMinimum(1)
        
########################## End of Main Window Class ########################################

def tilt_stage(microscope: FibsemMicroscope, settings: MicroscopeSettings):
        position = microscope.get_stage_position()
        position.t = settings.protocol["stage_tilt"]*constants.DEGREES_TO_RADIANS
        position.r = settings.protocol["stage_rotation"]*constants.DEGREES_TO_RADIANS
        microscope.move_stage_absolute(position)
        logging.info(f"Stage moved to r = {position.r}°, t = {position.t}°")


def take_reference_images(microscope: FibsemMicroscope, image_settings: ImageSettings):
    
    # take image with both beams
    eb_image, ib_image = acquire.take_reference_images(microscope, image_settings)

    logging.info("Reference Images Taken")

    return eb_image, ib_image
    
    

def move_to_position(microscope: FibsemMicroscope, experiment: Experiment):

    position = experiment.positions[window.lamella_index.value()-1].state.microscope_state.absolute_position
    microscope.move_stage_absolute(position)
    logging.info(f"Moved to lamella position: {position}")


def add_lamella(experiment: Experiment):

    index = len(experiment.positions)
    lamella = Lamella(
        lamella_number=index +1,
        reference_image=window.FIB_IB,
    )

    lamella.reference_image.metadata.image_settings.label = "Empty ref"

    experiment.positions.append(deepcopy(lamella))

        # update UI lamella count


    logging.info("Empty lamella added to experiment")

    return

def update_lamella(lamella: Lamella, stage: AutoLamellaStage):
    lamella.state.end_timestamp = datetime.timestamp(datetime.now())
    lamella.history.append(deepcopy(lamella.state))
    lamella.state.stage = AutoLamellaStage(stage)
    lamella.state.start_timestamp = datetime.timestamp(datetime.now())

def save_lamella():

        if window.save_path is None:
            tkinter.Tk().withdraw()
            folder_path = filedialog.askdirectory()
            window.save_path = folder_path

        # check to mill fiducial
        response = message_box_ui(
            title="Begin milling fiducial?",
            text="If you are happy with the placement of the trench and fiducial, press yes.",
        )

        if response:
            
            pixelsize = window.image_settings.hfw / window.image_settings.resolution[0]
            fiducial_x = float((window.image_settings.resolution[0]/4)*pixelsize)
            initial_state = LamellaState(
                microscope_state=window.microscope.get_current_microscope_state(),
                stage=AutoLamellaStage.Setup
            )
            fiducial_area = FibsemRectangle(
                    left=0.25 -1.5*float(window.microscope_settings.protocol["fiducial"]["length"]/window.image_settings.hfw),
                    top=0.5 - 1.5*float(window.microscope_settings.protocol["fiducial"]["length"]/window.image_settings.hfw),
                    width=1.5*float(window.microscope_settings.protocol["fiducial"]["length"]/window.image_settings.hfw),
                    height=1.5*float(window.microscope_settings.protocol["fiducial"]["length"]/window.image_settings.hfw)
            )

            index = window.lamella_index.value() - 1
            if window.experiment.positions[index].state.stage == AutoLamellaStage.FiducialMilled:
                response = message_box_ui(
                title="Lamella already defined",
                text="This lamella has already been defined, please move on to next lamella.",
                buttons=QMessageBox.Ok
            )
                return 

            window.experiment.positions[index].state = initial_state
            window.experiment.positions[index].reference_image = window.FIB_IB
            window.experiment.positions[index].path = window.experiment.path
            window.experiment.positions[index].fiducial_centre = Point(fiducial_x, 0)
            window.experiment.positions[index].fiducial_area = fiducial_area
            window.experiment.positions[index].lamella_centre = Point(0,0)
            window.experiment.positions[index].lamella_number = index + 1
            window.experiment.positions[index].mill_microexpansion = window.microexpansionCheckBox.isChecked()
            window.experiment.positions[index].history = []

            window.experiment.save()

            logging.info("Lamella parameters saved")

            mill_fiducial(window.experiment.positions[index], pixelsize)

        else:
            return

def mill_fiducial(lamella: Lamella, pixelsize: float):

    try:
        protocol = window.microscope_settings.protocol["fiducial"]
        fiducial_pattern = FibsemPatternSettings(
            width=protocol["width"],
            height=protocol["length"],
            depth=protocol["depth"],
            centre_x= -((window.image_settings.resolution[0]/3) * pixelsize) 
        )
        fiducial_milling = FibsemMillingSettings(
            milling_current=protocol["milling_current"]
        ) 

        milling.setup_milling(window.microscope, mill_settings = fiducial_milling)
        milling.draw_fiducial(
            window.microscope, 
            fiducial_pattern,
        )
        milling.run_milling(window.microscope, milling_current = fiducial_milling.milling_current)
        milling.finish_milling(window.microscope)

        update_lamella(lamella = lamella, stage = AutoLamellaStage.FiducialMilled)
        
        window.image_settings.beam_type = BeamType.ION
        window.image_settings.reduced_area = lamella.fiducial_area
        lamella.reference_image = acquire.new_image(window.microscope, window.image_settings)
        window.image_settings.reduced_area = None 

        lamella.reference_image.metadata.image_settings.label = "milled_fiducial"

        # path_image = os.path.join(self.save_path, str(lamella.lamella_number).rjust(6, '0'), f"milled_fiducial") 

        window.experiment.save()

        logging.info("Fiducial milled successfully")

        

    except Exception as e:
        logging.error(f"Unable to draw/mill the fiducial: {e}")


def run_autolamella():
    # First check that the pre-requisites to begin milling have been met.
    if can_run_milling() == False:
        # check to mill fiducial
        _ = message_box_ui(
            title="Milling Requirements have not been met.",
            text="The following requirements must be met:\n1. Microscope Connected.\n2. Experiment created.\n3.Atleast 1 Lamella saved.\n4. All fiducials milled.",
            buttons=QMessageBox.Ok
        )
        return

    lamella: Lamella
    for i, protocol in enumerate(window.microscope_settings.protocol["lamella"]["protocol_stages"]):
        stage = i + 2 # Lamella cuts start at 2 in AutoLamellaStage. Setup=0, FiducialMilled=1, RoughtCut=2,...,etc.
        for j, lamella in enumerate(window.experiment.positions):
            
            if lamella.state.stage == AutoLamellaStage(stage-1): # Checks to make sure the next stage for the selected Lamella is the current protocol
                window.microscope.move_stage_absolute(lamella.state.microscope_state.absolute_position)
                logging.info("Moving to lamella position")
                mill_settings = FibsemMillingSettings(
                    milling_current=protocol["milling_current"]
                ) 

                # alignment 
                for _ in range(int(window.microscope_settings.protocol["lamella"]["beam_shift_attempts"])):
                    beam_shift_alignment(
                        microscope=window.microscope, 
                        image_settings=window.image_settings, 
                        ref_image=lamella.reference_image, 
                        reduced_area=lamella.fiducial_area)

                try:

                    milling.setup_milling(window.microscope, application_file = "autolamella", patterning_mode = "Serial", hfw = window.image_settings.hfw, mill_settings = mill_settings)
                    milling.draw_trench(microscope = window.microscope, protocol = protocol, point = lamella.lamella_centre)

                    if stage == 2 and lamella.mill_microexpansion: # stage = 2 is RoughCut
                        milling.draw_stress_relief(
                            microscope=window.microscope,
                            microexpansion_protocol=window.microscope_settings.protocol["microexpansion"],
                            lamella_protocol=protocol, 
                        )

                    milling.run_milling(window.microscope, milling_current = protocol["milling_current"])
                    milling.finish_milling(window.microscope)

                    window.microscope_settings.image.save_path = lamella.path
                    window.microscope_settings.image.label = f"ref_mill_stage_{i}"
                    lamella.reference_image = acquire.new_image(window.microscope, window.microscope_settings.image)

                    # Update Lamella Stage and Experiment
                    update_lamella(lamella = lamella, stage = stage)

                    window.image_settings.beam_type = BeamType.ION
                    lamella.reference_image = acquire.new_image(window.microscope, window.image_settings)

                    window.experiment.save()

                    logging.info("Lamella milled successfully")

                except Exception as e:
                    logging.error(f"Unable to draw/mill the lamella: {traceback.format_exc()}")

def can_run_milling():
    ## First condition
    if window.microscope is None:
        return False
    ## Second condition
    elif window.experiment is None:
        return False
    ## Third condition
    elif len(window.experiment.positions) == 0:
        return False
    ## Fourth condition
    for lamella in window.experiment.positions:
        if lamella.state.stage.value == 0:
            return False
    # All conditions met
    return True

def splutter_platinum():
    print("Sputtering Platinum")
    return
    protocol = [] #  where do we get this from?

    gis.sputter_platinum(
        microscope = window.microscope,
        protocol = protocol,
        whole_grid = False,
        default_application_file = "autolamella",
        )

    logging.info("Platinum sputtering complete")

if __name__ == "__main__":    

    viewer = napari.Viewer()  
    window = MainWindow()
    widget = viewer.window.add_dock_widget(window)
    widget.setMinimumWidth(350)
    napari.run()    <|MERGE_RESOLUTION|>--- conflicted
+++ resolved
@@ -340,33 +340,15 @@
                 disp_paragraph = self.log_txt.toPlainText() + disp_str + "\n"
 
                 self.lines = lin_len
-<<<<<<< HEAD
-                self.CLog.setText(self.CLog2.text())
-                self.CLog2.setText(self.CLog3.text())
-                self.CLog3.setText(self.CLog4.text())
-                self.CLog4.setText(self.CLog5.text())
-                self.CLog5.setText(self.CLog6.text())
-                self.CLog6.setText(self.CLog7.text())
-                self.CLog7.setText(self.CLog8.text())
-
-                self.CLog8.setText(disp_str)
-    
-=======
                 self.log_txt.setPlainText(disp_paragraph)
                 
       
 
->>>>>>> 9f36d8ed
     def connect_to_microscope(self):
         self.CONFIG_PATH = os.path.join(os.path.dirname(__file__))
 
         try:
-<<<<<<< HEAD
             self.microscope, self.microscope_settings = utils.setup_session(config_path = self.CONFIG_PATH)
-            print(self.microscope_settings.protocol)
-=======
-            self.microscope, self.microscope_settings = utils.setup_session(config_path = self.CONFIG_PATH, protocol_path = self.PROTOCOL_PATH)
->>>>>>> 9f36d8ed
             self.log_path = os.path.join(self.microscope_settings.image.save_path,"logfile.log")
             self.image_settings = self.microscope_settings.image
             self.milling_settings = self.microscope_settings.milling
