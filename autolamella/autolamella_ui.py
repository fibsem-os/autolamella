--- conflicted
+++ resolved
@@ -56,11 +56,8 @@
         
         # setting up ui
         self.setup_connections()
-<<<<<<< HEAD
         self.lines = 0
-=======
-        
->>>>>>> c4ddd379
+
 
         self.viewer.window.qt_viewer.dockLayerList.hide()
         self.viewer.window.qt_viewer.dockLayerControls.hide()
@@ -76,38 +73,6 @@
         self.microscope = None
         self.microscope_settings = None
         self.connect_to_microscope()
-
-<<<<<<< HEAD
-=======
-        self.lines = 0
-        self.timer = QTimer()
-        self.timer.timeout.connect(self.update_log)
-        self.timer.start(1000)
-
-        # Gamma and Image Settings
-        self.FIB_IB = FibsemImage(
-            data=np.zeros(
-                (self.image_settings.resolution[0], self.image_settings.resolution[1]),
-                dtype=np.uint8,
-            )
-        )
-        self.FIB_EB = FibsemImage(
-            data=np.zeros(
-                (self.image_settings.resolution[0], self.image_settings.resolution[1]),
-                dtype=np.uint8,
-            )
-        )
-
-        if self.microscope is not None:
-            self.microscope_settings.protocol = None
-            self.reset_ui_settings()
-            self.update_displays()
-            direction_list = self.microscope.get_scan_directions()
-            for i in range(len(direction_list)-1):
-                self.scanDirectionComboBox.addItem(direction_list[i-1])
-
-        ### NAPARI settings and initialisation
->>>>>>> c4ddd379
 
         self.viewer.grid.enabled = False
 
@@ -1193,15 +1158,10 @@
 
 def main():
     
-<<<<<<< HEAD
     window = UiInterface(viewer=napari.Viewer())
     widget = window.viewer.window.add_dock_widget(window, area = 'right', add_vertical_stretch=True, name='Autolamella')
 
-=======
-    window = MainWindow(viewer=napari.Viewer())
-    widget = window.viewer.window.add_dock_widget(window)
-    widget.setMinimumWidth(400)
->>>>>>> c4ddd379
+
     napari.run()
 
 if __name__ == "__main__":
