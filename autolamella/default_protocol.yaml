
name: autolamella_demo
<<<<<<< HEAD
application_file: Si # Thermo only
=======
application_file: autolamella # Thermo only
>>>>>>> 71b899ac
stage_rotation: 230
stage_tilt: 52

fiducial:
  height: 10.e-6
  width: 1.e-6
  depth: 1.0e-6
  rotation: 45
  milling_current: 28.e-9
  preset: "30 keV; 20 nA" # TESCAN only

lamella:
  beam_shift_attempts: 3
  alignment_current: "Imaging"
  lamella_width: 10.e-6
  lamella_height: 800.e-9
  protocol_stages:
  - trench_height: 10.e-6
    depth: 1.e-6
    offset: 2.e-6
    size_ratio: 1.0
    milling_current: 2.e-9
    preset: "30 keV; 2.5 nA" # TESCAN only
  - trench_height: 2.e-6
    depth: 1.e-6
    offset: 0.5e-6
    size_ratio: 1.0
    milling_current: 0.74e-9
    preset: "30 keV; 1 nA" # TESCAN only
  - trench_height: 0.5e-6
    depth: 0.4e-6
    offset: 0.0e-6
    size_ratio: 1.0
    milling_current: 60.0e-12 
    preset: "30 keV; 50 pA" # TESCAN only

microexpansion:
  width: 0.5e-6
  height: 18.e-6
  distance: 10.e-6 # Does not include Lamella width. So centre of microexpansion is lamella_width/2 + distance.<|MERGE_RESOLUTION|>--- conflicted
+++ resolved
@@ -1,10 +1,7 @@
 
 name: autolamella_demo
-<<<<<<< HEAD
 application_file: Si # Thermo only
-=======
-application_file: autolamella # Thermo only
->>>>>>> 71b899ac
+
 stage_rotation: 230
 stage_tilt: 52
 
