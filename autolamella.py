--- conflicted
+++ resolved
@@ -19,34 +19,6 @@
 import logging
 import napari
 
-<<<<<<< HEAD
-=======
-class MovementMode(Enum):
-    Stable = 1
-    Eucentric = 2
-    # Needle = 3
-
-class MovementType(Enum):
-    StableEnabled = 0 
-    EucentricEnabled = 1
-    TiltEnabled = 2
-
-
-@dataclass
-class Lamella:
-    state: MicroscopeState
-    reference_image: FibsemImage
-    path: Path
-    fiducial_milled: bool
-    fiducial_centre: Point
-    fiducial_area: FibsemRectangle
-    lamella_centre: Point
-    lamella_area: FibsemRectangle
-
-    def save(self):
-        pass
-
->>>>>>> 9b031d8b
 
 class MainWindow(QtWidgets.QMainWindow, UI.Ui_MainWindow):
     def __init__(self,*args,obj=None,**kwargs) -> None:
