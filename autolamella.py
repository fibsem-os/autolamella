
import logging
import os
import re
import sys
import tkinter
from copy import deepcopy
from datetime import datetime
from pathlib import Path
from tkinter import filedialog, simpledialog

import fibsem.constants as constants
import fibsem.conversions as conversions
import fibsem.GIS as gis
import fibsem.milling as milling
import fibsem.movement as movement
import napari
import numpy as np
from fibsem import acquire, utils
from fibsem.structures import (BeamType, FibsemImage, FibsemMillingSettings,
                               FibsemPatternSettings, FibsemRectangle,
                               FibsemStagePosition, MicroscopeState, Point)
from fibsem.alignment import beam_shift_alignment
from fibsem.ui.utils import _draw_patterns_in_napari, message_box_ui
from PyQt5.QtCore import QTimer
from qtpy import QtWidgets

import UI
from structures import (AutoLamellaStage, Experiment, Lamella, LamellaState,
                        MovementMode, MovementType)
from PyQt5.QtWidgets import QMessageBox


class MainWindow(QtWidgets.QMainWindow, UI.Ui_MainWindow):
    def __init__(self,*args,obj=None,**kwargs) -> None:
        super(MainWindow,self).__init__(*args,**kwargs)
        self.setupUi(self)

        # setting up ui 
        self.setup_connections()
        self.lines = 0
        self.timer = QTimer()
        self.timer.timeout.connect(self.update_log)
        self.timer.start(1000)
        
        self.pattern_settings = []
        self.save_path = None
        

        self.CLog8.setText("Welcome to OpenFIBSEM AutoLamella! Begin by Connecting to a Microscope")

        # Initialise microscope object
        self.microscope = None
        self.microscope_settings = None
        self.connect_to_microscope()

        # Gamma and Image Settings
        self.FIB_IB = FibsemImage(data=np.zeros((self.image_settings.resolution[0], self.image_settings.resolution[1]), dtype=np.uint8))
        self.FIB_EB = FibsemImage(data=np.zeros((self.image_settings.resolution[0], self.image_settings.resolution[1]), dtype=np.uint8))
        
        if self.microscope is not None:
            self.reset_ui_settings()
            self.update_displays()

        self.draw_patterns(hfw=self.image_settings.hfw)

        ### NAPARI settings and initialisation

    
        viewer.grid.enabled = False

        # Initialise experiment object
        self.experiment: Experiment = None


    def setup_connections(self):

        # Buttons setup
   
        self.RefImage.clicked.connect(self.take_reference_images)
        self.show_lamella.stateChanged.connect(self.update_displays)
        self.hfw_box.valueChanged.connect(self.hfw_box_change)
        self.add_button.clicked.connect(self.add_lamella)
        self.run_button.clicked.connect(self.run_autolamella)
        self.platinum.triggered.connect(self.splutter_platinum)
        self.create_exp.triggered.connect(self.create_experiment)
        self.load_exp.triggered.connect(self.load_experiment)
        self.save_button.clicked.connect(self.save_lamella)
        self.tilt_button.clicked.connect(self.tilt_stage)
        self.go_to_lamella.clicked.connect(self.move_to_position)


        # Movement controls setup
  
    def tilt_stage(self):
        position = self.microscope.get_stage_position()
        position.t = self.microscope_settings.protocol["stage_tilt"]*constants.DEGREES_TO_RADIANS
        position.r = self.microscope_settings.protocol["stage_rotation"]*constants.DEGREES_TO_RADIANS
        self.microscope.move_stage_absolute(position)
        logging.info(f"Stage moved to r = {position.r}°, t = {position.t}°")

    def splutter_platinum(self):
        
        protocol = [] # TODO where do we get this from?

        gis.sputter_platinum(
            microscope = self.microscope,
            protocol = protocol,
            whole_grid = False,
            default_application_file = "autolamella",
            )

        logging.info("Platinum sputtering complete")

    def draw_patterns(self, hfw: float):
        # Initialise the Lamella and Fiducial Settings
        self.patterns_protocol = []
        for i, protocol in enumerate(self.microscope_settings.protocol["lamella"]["protocol_stages"]):
            stage = []
            lamella_width = protocol["lamella_width"]
            lamella_height = protocol["lamella_height"]
            trench_height = protocol["trench_height"]
            upper_trench_height = trench_height / max(protocol["size_ratio"], 1.0)
            offset = protocol["offset"]
            milling_depth = protocol["milling_depth"]

            centre_upper_y = 0 + (lamella_height / 2 + upper_trench_height / 2 + offset)
            centre_lower_y = 0 - (lamella_height / 2 + trench_height / 2 + offset)

            stage.append(FibsemPatternSettings(
                width=lamella_width,
                height=trench_height,
                depth=milling_depth,
                centre_x=0,
                centre_y=centre_lower_y,
            ))

            stage.append(FibsemPatternSettings(
                width=lamella_width,
                height=upper_trench_height,
                depth=milling_depth,
                centre_x=0,
                centre_y=centre_upper_y,
            ))

            self.patterns_protocol.append(stage)

        
        # Fiducial
        stage = []
        protocol = self.microscope_settings.protocol["fiducial"]
        pixelsize = hfw / self.image_settings.resolution[0]
        stage.append(FibsemPatternSettings(
            width=protocol["width"],
            height=protocol["length"],
            depth=protocol["depth"],
            rotation=np.deg2rad(45),
            centre_x= -((self.image_settings.resolution[0]/4) * pixelsize) 
        ))
        stage.append(FibsemPatternSettings(
            width=protocol["width"],
            height=protocol["length"],
            depth=protocol["depth"],
            rotation=np.deg2rad(135),
            centre_x= -((self.image_settings.resolution[0]/4) * pixelsize)
        ))
        self.patterns_protocol.append(stage)

    def create_experiment(self): 

        self.timer.stop()

        if self.save_path is None:
            tkinter.Tk().withdraw()
            folder_path = filedialog.askdirectory()
            self.save_path = folder_path

        self.experiment_name = simpledialog.askstring("Experiment name", "Please enter experiment name")

        self.experiment = Experiment(path = self.save_path,  name = self.experiment_name)
        self.log_path = Path(os.path.join(folder_path, self.experiment_name, "logfile.log"))

        # self.timer.timeout.connect(self.update_log)
        self.lines = 0
        self.timer.start(1000)

        logging.info("Experiment created")

    def load_experiment(self): 
        
        self.timer.stop()
        tkinter.Tk().withdraw()
        file_path = filedialog.askopenfilename()
        self.experiment = Experiment.load(file_path)

        folder_path = os.path.dirname(file_path)
        self.log_path = os.path.join(folder_path, "logfile.log")
        self.save_path = Path(folder_path)

        # update UI lamella count
        index = len(self.experiment.positions)
        
        self.lamella_count_txt.setText(f"Out of: {index} lamellas") 
        
        self.lines = 0
        self.timer.start(1000)

        logging.info("Experiment loaded")


    def add_lamella(self):

        index = len(self.experiment.positions)
        lamella = Lamella(
            lamella_number=index +1,
            reference_image=self.FIB_EB,
        )

        self.experiment.positions.append(deepcopy(lamella))
        self.experiment.positions[lamella.lamella_number-1].reference_image.metadata.image_settings.label = "Empty ref"

         # update UI lamella count
        index = len(self.experiment.positions)
        
        self.lamella_count_txt.setText(f"Out of: {index} lamellas") 

        logging.info("Empty lamella added to experiment")

        return


    def save_lamella(self):

            if self.save_path is None:
                tkinter.Tk().withdraw()
                folder_path = filedialog.askdirectory()
                self.save_path = folder_path

            # check to mill fiducial
            response = message_box_ui(
                title="Begin milling fiducial?",
                text="If you are happy with the placement of the trench and fiducial, press yes.",
            )

            if response:
                pixelsize = self.image_settings.hfw / self.image_settings.resolution[0]
                fiducial_x = (self.image_settings.resolution[0]/4)*pixelsize
                initial_state = LamellaState(
                    microscope_state=self.microscope.get_current_microscope_state(),
                    stage=AutoLamellaStage.Setup
                )
                index = self.lamella_index.value() - 1
                lamella = Lamella(
                    state = initial_state,
                    reference_image = None,
                    path = self.experiment.path, 
                    fiducial_centre = Point(fiducial_x, 0),
                    fiducial_area = FibsemRectangle(
                        left=fiducial_x-(self.microscope_settings.protocol["fiducial"]["length"]*np.cos(45))/2,
                        top=(self.microscope_settings.protocol["fiducial"]["length"]*np.sin(45))/2,
                        width=self.microscope_settings.protocol["fiducial"]["length"]*np.cos(45),
                        height=self.microscope_settings.protocol["fiducial"]["length"]*np.sin(45)),
                    lamella_centre = Point(0,0), # Currently always at centre of image
                    lamella_area = FibsemRectangle(0,0,0,0), # TODO 
<<<<<<< HEAD
                    lamella_number =index + 1,
                    history = [None]
=======
                    lamella_number=index +1,
                    history= []
>>>>>>> 4df4c1b3
                )

                self.experiment.positions[index] = deepcopy(lamella)

                self.experiment.save()

                logging.info("Lamella parameters saved")

                try:
                    protocol = self.microscope_settings.protocol["fiducial"]
                    fiducial_pattern = FibsemPatternSettings(
                        width=protocol["width"],
                        height=protocol["length"],
                        depth=protocol["depth"],
                        centre_x= -((self.image_settings.resolution[0]/4) * pixelsize) 
                    )
                    fiducial_milling = FibsemMillingSettings(
                        milling_current=protocol["milling_current"]
                    ) 

                    milling.setup_milling(self.microscope, mill_settings = fiducial_milling)
                    milling.draw_fiducial(
                        self.microscope, 
                        fiducial_pattern,
                        fiducial_milling,
                    )
                    milling.run_milling(self.microscope, milling_current = fiducial_milling.milling_current) # specify milling current? TODO
                    milling.finish_milling(self.microscope)

                    lamella.state.end_timestamp = datetime.timestamp(datetime.now())
                    lamella.history.append(lamella.state)
                    lamella.state.stage = AutoLamellaStage.FiducialMilled
                    lamella.state.start_timestamp = datetime.timestamp(datetime.now())
                    self.image_settings.beam_type = BeamType.ION
                    lamella.reference_image = acquire.new_image(self.microscope, self.image_settings)

                    
                    self.experiment.positions[lamella.lamella_number-1] = deepcopy(lamella)

                    self.experiment.positions[lamella.lamella_number-1].reference_image.metadata.image_settings.label = "milled_fiducial"

                    # path_image = os.path.join(self.save_path, str(lamella.lamella_number).rjust(6, '0'), f"milled_fiducial") 

                    self.experiment.save()

                    logging.info("Fiducial milled successfully")

                   

                except Exception as e:
                    logging.error(f"Unable to draw/mill the fiducial: {e}")
            else:
                return

    
    def run_autolamella(self):
        # First check that the pre-requisites to begin milling have been met.
        if self.can_run_milling() == False:
            # check to mill fiducial
            _ = message_box_ui(
                title="Milling Requirements have not been met.",
                text="The following requirements must be met:\n1. Microscope Connected.\n2. Experiment created.\n3.Atleast 1 Lamella saved.\n4. All fiducials milled.",
                buttons=QMessageBox.Ok
            )

        lamella: Lamella
        for i, protocol in enumerate(self.microscope_settings.protocol["lamella"]):
            stage = i + 2 # Lamella cuts start at 2 in AutoLamellaStage. Setup=0, FiducialMilled=1, RoughtCut=2,...,etc.
            for lamella in enumerate(self.experiment.positions):
                
                if lamella.state.stage == AutoLamellaStage(stage-1): # Checks to make sure the next stage for the selected Lamella is the current protocol
                    self.microscope.move_stage_absolute(lamella.state.microscope_state.absolute_position)
                    logging.info("Moving to lamella position")
                    mill_settings = FibsemMillingSettings(
                        milling_current=protocol["milling_current"]
                    ) 

                    # alignment 
                    beam_shift_alignment(
                        microscope=self.microscope, 
                        image_settings=self.image_settings, 
                        ref_image=lamella.reference_image, 
                        reduced_area=lamella.fiducial_area)

                    try:

                        milling.setup_milling(self.microscope, application_file = "autolamella", patterning_mode = "Serial", hfw = self.image_settings.hfw, mill_settings = mill_settings)
                        milling.draw_trench(microscope = self.microscope, protocol = protocol, point = lamella.lamella_centre)
                        milling.run_milling(self.microscope, milling_current = protocol["milling_current"])
                        milling.finish_milling(self.microscope)

                        self.microscope_settings.image.save_path = lamella.path
                        self.microscope_settings.image.label = f"ref_mill_stage_{i}"
                        lamella.reference_image = acquire.new_image(self.microscope, self.microscope_settings.image)

                        # Update Lamella Stage and Experiment
                        lamella.state.end_timestamp = datetime.timestamp(datetime.now())
                        lamella.history.append(lamella.state)
                        lamella.state.stage = AutoLamellaStage(stage)
                        lamella.state.start_timestamp = datetime.timestamp(datetime.now())
                        self.image_settings.beam_type = BeamType.ION
                        lamella.reference_image = acquire.new_image(self.microscope, self.image_settings)

                        self.experiment.positions[lamella.lamella_number] = deepcopy(lamella)

                        logging.info("Lamella milled successfully")

                    except Exception as e:
                        logging.error(f"Unable to draw/mill the lamella: {e}")

    def can_run_milling(self):
        ## First condition
        if self.microscope is None:
            return False
        ## Second condition
        elif self.experiment is None:
            return False
        ## Third condition
        elif len(self.experiment.positions) == 0:
            return False
        ## Fourth condition
        for lamella in self.experiment.positions:
            if lamella.state.stage.value == 0:
                return False
        # All conditions met
        return True

        
   
########################### Movement Functionality ##########################################

    def get_data_from_coord(self, coords: tuple) -> tuple:

        # check inside image dimensions, (y, x)
        eb_shape = self.FIB_EB.data.shape[0], self.FIB_EB.data.shape[1]
        ib_shape = self.FIB_IB.data.shape[0], self.FIB_IB.data.shape[1] *2

        if (coords[0] > 0 and coords[0] < eb_shape[0]) and (coords[1] > 0 and coords[1] < eb_shape[1]):
            image = self.FIB_EB
            beam_type = BeamType.ELECTRON
            print("electron")

        elif (coords[0] > 0 and coords[0] < ib_shape[0]) and (coords[1] > eb_shape[0] and coords[1] < ib_shape[1]):
            image = self.FIB_IB
            coords = (coords[0], coords[1] - ib_shape[1] // 2)
            beam_type = BeamType.ION
            print("ion")
        else:
            beam_type, image = None, None
        
        return coords, beam_type, image


    def _double_click(self, layer, event):

        # get coords
        coords = layer.world_to_data(event.position)

        # TODO: dimensions are mixed which makes this confusing to interpret... resolve
        
        coords, beam_type, image = self.get_data_from_coord(coords)

        if beam_type is None:
            napari.utils.notifications.show_info(f"Clicked outside image dimensions. Please click inside the image to move.")
            return

        point = conversions.image_to_microscope_image_coordinates(Point(x=coords[1], y=coords[0]), 
                image.data, image.metadata.pixel_size.x)  
     
        
        # move
        if self.comboBox.currentText() == "Stable Movement":
            self.movement_mode = MovementMode["Stable"]
        elif self.comboBox.currentText() == "Eucentric Movement":
            self.movement_mode = MovementMode["Eucentric"]

        logging.debug(f"Movement: {self.movement_mode.name} | COORD {coords} | SHIFT {point.x:.2e}, {point.y:.2e} | {beam_type}")

        # eucentric is only supported for ION beam
        if beam_type is BeamType.ION and self.movement_mode is MovementMode.Eucentric:
            self.microscope.eucentric_move(
                settings=self.microscope_settings,
                dy=-point.y
            )

        else:
            # corrected stage movement
            self.microscope.stable_move(
                settings=self.microscope_settings,
                dx=point.x,
                dy=point.y,
                beam_type=beam_type,
            )

        self.take_reference_images()


    def move_to_position(self):

        position = self.experiment.positions[self.lamella_index.value()-1].state.microscope_state.absolute_position
        self.microscope.move_stage_absolute(position)
        logging.info(f"Moved to lamella position: {position}")
        self.take_reference_images()



    ################# UI Display helper functions  ###########################################

    def hfw_box_change(self):
        ### field width in microns in UI!!!!!!!!
        self.image_settings.hfw = self.hfw_box.value() * constants.MICRO_TO_SI
        self.draw_patterns(hfw=self.image_settings.hfw)
           

    ##################################################################


    def update_log(self):
        
        with open(self.log_path, "r") as f:
            lines = f.read().splitlines()
            lin_len = len(lines)
            
        if self.lines != lin_len:   
            for i in reversed(range(lin_len - self.lines)):
                line_display = lines[-1-i]
                if re.search("napari.loader — DEBUG", line_display):
                    self.lines = lin_len
                    continue
                line_divided = line_display.split(",")
                time = line_divided[0]
                message = line_divided[1].split("—")
                disp_str = f"{time} | {message[-1]}"

                self.lines = lin_len
                self.CLog.setText(self.CLog2.text())
                self.CLog2.setText(self.CLog3.text())
                self.CLog3.setText(self.CLog4.text())
                self.CLog4.setText(self.CLog5.text())
                self.CLog5.setText(self.CLog6.text())
                self.CLog6.setText(self.CLog7.text())
                self.CLog7.setText(self.CLog8.text())

                self.CLog8.setText(disp_str)
      

    def connect_to_microscope(self):
        
        self.PROTOCOL_PATH = os.path.join(os.path.dirname(__file__), "protocol_autolamella.yaml")

        try:
            self.microscope, self.microscope_settings = utils.setup_session(protocol_path = self.PROTOCOL_PATH)
            print(self.microscope_settings.protocol)
            self.log_path = os.path.join(self.microscope_settings.image.save_path,"logfile.log")
            self.image_settings = self.microscope_settings.image
            self.milling_settings = self.microscope_settings.milling
            logging.info("Microscope Connected")
            self.RefImage.setEnabled(True)
            self.microscope_status.setText("Microscope Connected")
            self.microscope_status.setStyleSheet("background-color: green")

        except:
            # logging.('Unable to connect to microscope')
            self.microscope_status.setText("Microscope Disconnected")
            self.microscope_status.setStyleSheet("background-color: red")
            self.RefImage.setEnabled(False)


    def disconnect_from_microscope(self):

        self.microscope.disconnect()
        self.microscope = None
        self.microscope_settings = None
        self.RefImage.setEnabled(False)
        logging.info('Microscope Disconnected')
        self.microscope_status.setText("Microscope Disconnected")
        self.microscope_status.setStyleSheet("background-color: red")


###################################### Imaging ##########################################

    def take_reference_images(self):
        
        self.image_settings.hfw = self.hfw_box.value()*constants.MICRO_TO_SI
        # take image with both beams
        eb_image, ib_image = acquire.take_reference_images(self.microscope, self.image_settings)

        self.FIB_IB = ib_image
        self.FIB_EB = eb_image

        logging.info("Reference Images Taken")
        
        self.update_displays()

    def update_displays(self):
       
        viewer.layers.clear()
        self.eb_layer = viewer.add_image(self.FIB_EB.data, name="EB Image")
        self.ib_layer = viewer.add_image(self.FIB_IB.data, name="IB Image")
        viewer.camera.center = [0.0,self.image_settings.resolution[1]/2,self.image_settings.resolution[0]]

        viewer.camera.zoom = 0.35

        self.eb_layer.mouse_double_click_callbacks.append(self._double_click)
        self.ib_layer.mouse_double_click_callbacks.append(self._double_click)
        self.ib_layer.translate=[0.0, self.image_settings.resolution[0]]
        
        viewer.window.qt_viewer.dockLayerList.hide()

        if self.show_lamella.isChecked():
            _draw_patterns_in_napari(viewer, self.FIB_IB, self.FIB_EB, self.patterns_protocol)

        #self.reset_ui_settings()
        viewer.layers.selection.active = self.eb_layer

    def save_filepath(self):
        """Opens file explorer to choose location to save image files
        """
        
        tkinter.Tk().withdraw()
        folder_path = filedialog.askdirectory()
        self.label_5.setText(folder_path)
        self.save_path = folder_path

        if self.experiment is not None:
            self.experiment.path = self.save_path

    def reset_ui_settings(self):

        self.hfw_box.setValue(int(self.image_settings.hfw*constants.SI_TO_MICRO))


if __name__ == "__main__":    

    app = QtWidgets.QApplication(sys.argv)


    viewer = napari.Viewer()


    

    window = MainWindow()
   
    # window.show()
    widget = viewer.window.add_dock_widget(window)
    widget.setMinimumWidth(500)

    

    sys.exit(app.exec())
 <|MERGE_RESOLUTION|>--- conflicted
+++ resolved
@@ -262,13 +262,8 @@
                         height=self.microscope_settings.protocol["fiducial"]["length"]*np.sin(45)),
                     lamella_centre = Point(0,0), # Currently always at centre of image
                     lamella_area = FibsemRectangle(0,0,0,0), # TODO 
-<<<<<<< HEAD
-                    lamella_number =index + 1,
-                    history = [None]
-=======
                     lamella_number=index +1,
                     history= []
->>>>>>> 4df4c1b3
                 )
 
                 self.experiment.positions[index] = deepcopy(lamella)
